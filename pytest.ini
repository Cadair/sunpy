[pytest]
minversion = 7.0
testpaths =
    sunpy
    docs
norecursedirs =
    .tox
    build
    docs/_build
    docs/generated
    *.egg-info
    examples
    sunpy/_dev
    .history
    tools
    sunpy/extern
    benchmarks
    .hypothesis
doctest_plus = enabled
doctest_optionflags =
    NORMALIZE_WHITESPACE
    FLOAT_CMP
    ELLIPSIS
addopts =
    --doctest-rst
    -p no:unraisableexception
    -p no:threadexception
    -m "not mpl_image_compare"
    --dist no
    --arraydiff
    --doctest-ignore-import-errors
asdf_schema_tests_enabled = true
asdf_schema_root = sunpy/io/special/asdf/resources/
mpl-results-path = figure_test_images
mpl-use-full-test-name = true
markers =
    remote_data: marks this test function as needing remote data.
    online: marks this test function as needing online connectivity.
    mpl_image_compare: marks this test function as using hash-based Matplotlib figure verification. This mark is not meant to be directly applied, but is instead automatically applied when a test function uses the @sunpy.tests.helpers.figure_test decorator.
    flaky
    array_compare
remote_data_strict = true
# Pin junit behaviour; we might want to update this to xunit2 at some point
junit_family = xunit1
doctest_subpackage_requires =
    docs/tutorial/acquiring_data/index.rst = astropy>=7.0.0
    docs/tutorial/acquiring_data/jsoc.rst = astropy>=7.0.0
    sunpy/net/cdaweb/cdaweb.py = astropy>=7.0.0
filterwarnings =
    # Turn all warnings into errors so they do not pass silently.
    error
    # Do not fail on pytest config issues (i.e. missing plugins) but do show them
    always::pytest.PytestConfigWarning
    # A list of warnings to ignore follows. If you add to this list, you MUST
    # add a comment or ideally a link to an issue that explains why the warning
    # is being ignored
    # We provide times into the future and erfa raises a warning causing the CI to fail
    ignore:ERFA function *
    # These randomly crop up due to our network stack and one day we need to track down the root cause
    ignore:unclosed event loop:ResourceWarning
    ignore:unclosed transport:ResourceWarning
    ignore:unclosed \<socket:ResourceWarning
    # This is raised when the VSO redirects and we do not want this to stop the CI
    ignore::sunpy.util.exceptions.SunpyConnectionWarning
    # Pending removal from sunpy 7.0
    ignore:.*module is deprecated, as it was designed for internal use
    # Pending removal from sunpy 7.0
<<<<<<< HEAD
    ignore:The QueryResponse class is deprecated
    # Latest version of parfive raises this warning
    ignore:This download has been started in a thread which is not the main thread:UserWarning
    # Raised by oldesdeps job for scikit-image
    ignore:Starting with ImageIO v3 the behavior of this function will switch.*:DeprecationWarning
    # Raised by oldesdeps job astropy
    ignore:Tried to get polar motions for times after IERS data is valid:astropy.utils.exceptions.AstropyWarning
    # Warning by attrs used indirectly through asdf. Can be removed when min asdf is 3.4.0
    ignore:The `hash` argument is deprecated in favor of `unsafe_hash` and will be removed in or after August 2025:DeprecationWarning
    # Devdeps for timeseries raising this
    ignore:This axis already has a converter set and is updating to a potentially incompatible converter:UserWarning
    # Devdeps figure tests raising this
    ignore:Invalid 'BLANK' keyword in header.  The 'BLANK' keyword is only applicable to integer data, and will be ignored in this HDU.:astropy.io.fits.verify.VerifyWarning
    # py311-oldestdeps
    ignore:pkg_resources is deprecated as an API:DeprecationWarning
    ignore:Deprecated call to:DeprecationWarning
=======
    ignore:The QueryResponse class is deprecated
>>>>>>> 2f4f5e76
<|MERGE_RESOLUTION|>--- conflicted
+++ resolved
@@ -65,23 +65,4 @@
     # Pending removal from sunpy 7.0
     ignore:.*module is deprecated, as it was designed for internal use
     # Pending removal from sunpy 7.0
-<<<<<<< HEAD
-    ignore:The QueryResponse class is deprecated
-    # Latest version of parfive raises this warning
-    ignore:This download has been started in a thread which is not the main thread:UserWarning
-    # Raised by oldesdeps job for scikit-image
-    ignore:Starting with ImageIO v3 the behavior of this function will switch.*:DeprecationWarning
-    # Raised by oldesdeps job astropy
-    ignore:Tried to get polar motions for times after IERS data is valid:astropy.utils.exceptions.AstropyWarning
-    # Warning by attrs used indirectly through asdf. Can be removed when min asdf is 3.4.0
-    ignore:The `hash` argument is deprecated in favor of `unsafe_hash` and will be removed in or after August 2025:DeprecationWarning
-    # Devdeps for timeseries raising this
-    ignore:This axis already has a converter set and is updating to a potentially incompatible converter:UserWarning
-    # Devdeps figure tests raising this
-    ignore:Invalid 'BLANK' keyword in header.  The 'BLANK' keyword is only applicable to integer data, and will be ignored in this HDU.:astropy.io.fits.verify.VerifyWarning
-    # py311-oldestdeps
-    ignore:pkg_resources is deprecated as an API:DeprecationWarning
-    ignore:Deprecated call to:DeprecationWarning
-=======
-    ignore:The QueryResponse class is deprecated
->>>>>>> 2f4f5e76
+    ignore:The QueryResponse class is deprecated