language: python

os:
    - linux

stage: Initial tests

# Setting sudo to false opts in to Travis-CI container-based builds.
sudo: false

# The apt packages below are needed but can no longer be installed with
# sudo apt-get.
addons:
    apt:
        packages:
            - libatlas-dev
            - liblapack-dev
            - gfortran
            - graphviz
            - texlive-latex-extra
            - dvipng

cache:
  directories:
  - $HOME/sunpy/data

# Configure the build environment. Global varibles are defined for all configurations.
env:
    global:
        - COLUMNS=180
        - PREVIOUS_NUMPY=1.13.3
        - NUMPY_VERSION='stable'
        - ASTROPY_VERSION='stable'
        - MAIN_CMD='python setup.py'
        - SETUP_CMD='test --coverage'
        - CONDA_CHANNELS='sunpy'
<<<<<<< HEAD
        - CONDA_DEPENDENCIES='openjpeg Cython jinja2 scipy matplotlib mock requests beautifulsoup4 sqlalchemy scikit-image pytest-mock lxml pyyaml pandas nomkl pytest-astropy suds-jurko glymur zeep'
        - PIP_DEPENDENCIES='git+https://github.com/sphinx-gallery/sphinx-gallery pytest-sugar pytest-rerunfailures pytest-cov sunpy-sphinx-theme hypothesis'
=======
        - CONDA_DEPENDENCIES='openjpeg Cython jinja2 scipy matplotlib mock requests beautifulsoup4 sqlalchemy scikit-image pytest-mock lxml pyyaml pandas nomkl pytest-astropy suds-jurko glymur'
        - PIP_DEPENDENCIES='git+https://github.com/sphinx-gallery/sphinx-gallery sphinx-astropy pytest-sugar pytest-rerunfailures pytest-cov sunpy-sphinx-theme hypothesis'
>>>>>>> 55a45a3b
        - EVENT_TYPE='push pull_request cron'
        - MPLBACKEND='agg'

stages:
   # Do the install jobs and one offline test, it will not proceed if any fail
   - name: Initial tests
   # Cron only tests
   - name: Cron tests
     if: type = cron
   # Do the rest of the tests
   - name: Comprehensive tests

matrix:

    # Don't wait for allowed failures
    fast_finish: true

    include:
         # We order the jobs, in terms of the maintaniers mood
         # Order of tests run in build stages
         - python: 3.6
           stage: Initial tests
           env: SETUP_CMD='test --coverage'

        # Comprehensive tests below this line
         - python: 3.6
           stage: Comprehensive tests
           env: SETUP_CMD="test --online-only --coverage"

         - python: 3.6
           stage: Comprehensive tests
           # Run this with pytest because our `setup.py` runner does not
           # currently pick up doctests in docs/
           env: MAIN_CMD="py.test"
                SETUP_CMD="--remote-data -k-figure --cov --cov-config sunpy/tests/coveragerc ./docs/"

         # Python 2.7 (implicit astropy 2)
         - python: 2.7
           stage: Comprehensive tests
           env: SETUP_CMD='test'

         # Figure test runs use an env stored in the repo so don't have conda
         # requirements
         # Python 2.7 figure tests
         - python: 2.7
           stage: Comprehensive tests
           env: SETUP_CMD='test --figure --coverage' CONDA_DEPENDENCIES=''

         # Python 3.5 figure tests
         - python: 3.5
           stage: Comprehensive tests
           env: SETUP_CMD='test --figure --coverage' CONDA_DEPENDENCIES=''

         # Python 3.5 with astropy 2
         - python: 3.5
           stage: Comprehensive tests
           env: ASTROPY_VERSION='lts'

        # Cron tests below this line
         - os: osx
           stage: Cron tests
           language: generic
           env: PYTHON_VERSION=3.6

         - python: 3.6
           stage: Cron tests
           env: ASTROPY_VERSION='dev'

         - python: 3.6
           stage: Cron tests
           env: NUMPY_VERSION='dev'

         - python: 3.6
           stage: Cron tests
           env: NUMPY_VERSION='dev' ASTROPY_VERSION='dev'

         - python: 3.5
           stage: Cron tests
           env: SETUP_CMD='test --figure' ASTROPY_VERSION='dev'
                CONDA_DEPENDENCIES='astropy'

         # Previous numpy is tested on an older python version
         - python: 3.5
           stage: Cron tests
           env: NUMPY_VERSION=$PREVIOUS_NUMPY

         - python: 3.6
           stage: Cron tests
           # Pip Upstream checks
           env: SETUP_COMD='test' CONDA_DEPENDENCIES=''
                PIP_DEPENDENCIES='Cython jinja2 scipy matplotlib mock requests beautifulsoup4 sqlalchemy scikit-image pytest-mock lxml pyyaml pandas hypothesis suds-jurko sphinx-gallery pytest-sugar pytest-rerunfailures sunpy-sphinx-theme glymur pytest-astropy'

install:
    - git clone --depth 1 git://github.com/astropy/ci-helpers.git
    - source ci-helpers/travis/setup_conda.sh

before_script:
    # Download the sample data for the build of the documentation.
    - if [[ $SETUP_CMD != *egg_info* ]]; then python -m "sunpy.data.sample"; fi
    - if [[ $MAIN_CMD == py.test* ]]; then pip install -e ./; fi
    - if [[ $SETUP_CMD == *--figure* ]]; then conda env create --file sunpy/tests/figure_tests_env_$PYTHON_VERSION.yml; source activate sunpy-figure-tests-$PYTHON_VERSION; fi

script:
    - $MAIN_CMD $SETUP_CMD

after_success:
    - if [[ $SETUP_CMD = *"cov"* ]]; then pip install codecov; codecov; fi

# Notify the IRC channel of build status
notifications:
  webhooks:
    urls:
      - https://webhooks.gitter.im/e/d1bf84e1bc1293e4dbc5
      - "https://scalar.vector.im/api/neb/services/hooks/dHJhdmlzLWNpLyU0MENhZGFpciUzQW1hdHJpeC5vcmcvJTIxTWVSZEZwRW9uTG9Dd2hvSGVUJTNBbWF0cml4Lm9yZw"
    on_success: change  # always|never|change
    on_failure: always
    on_start: never<|MERGE_RESOLUTION|>--- conflicted
+++ resolved
@@ -34,13 +34,8 @@
         - MAIN_CMD='python setup.py'
         - SETUP_CMD='test --coverage'
         - CONDA_CHANNELS='sunpy'
-<<<<<<< HEAD
-        - CONDA_DEPENDENCIES='openjpeg Cython jinja2 scipy matplotlib mock requests beautifulsoup4 sqlalchemy scikit-image pytest-mock lxml pyyaml pandas nomkl pytest-astropy suds-jurko glymur zeep'
-        - PIP_DEPENDENCIES='git+https://github.com/sphinx-gallery/sphinx-gallery pytest-sugar pytest-rerunfailures pytest-cov sunpy-sphinx-theme hypothesis'
-=======
-        - CONDA_DEPENDENCIES='openjpeg Cython jinja2 scipy matplotlib mock requests beautifulsoup4 sqlalchemy scikit-image pytest-mock lxml pyyaml pandas nomkl pytest-astropy suds-jurko glymur'
+        - CONDA_DEPENDENCIES='openjpeg Cython jinja2 scipy matplotlib mock requests beautifulsoup4 sqlalchemy scikit-image pytest-mock lxml pyyaml pandas nomkl pytest-astropy zeep glymur'
         - PIP_DEPENDENCIES='git+https://github.com/sphinx-gallery/sphinx-gallery sphinx-astropy pytest-sugar pytest-rerunfailures pytest-cov sunpy-sphinx-theme hypothesis'
->>>>>>> 55a45a3b
         - EVENT_TYPE='push pull_request cron'
         - MPLBACKEND='agg'
 
