import copy

import numpy as np
import pytest

from astropy.time import Time

from sunpy.net import attr, attrs, hek


@pytest.fixture
def foostrwrap(request):
    return hek.attrs._StringParamAttrWrapper("foo")


class HEKResult:
    """
    Basic caching class to run the remote query once and return the result many times.
    """

    def __init__(self):
        self._result = None

    def get_result(self):
        if self._result is None:
            startTime = '2011/08/09 07:23:56'
            endTime = '2011/08/09 12:40:29'
            eventType = 'FL'
            hekTime = attrs.Time(startTime, endTime)
            hekEvent = attrs.hek.EventType(eventType)
            h = hek.HEKClient()
            hek_query = h.search(hekTime, hekEvent)
            self._result = hek_query

        return copy.deepcopy(self._result)


_hek_result = HEKResult()


@pytest.fixture
def hek_result():
    return _hek_result.get_result()


def test_eventtype_collide():
    with pytest.raises(TypeError):
        attrs.hek.AR & attrs.hek.CE
    with pytest.raises(TypeError):
        (attrs.hek.AR & attrs.Time((2011, 1, 1),
                                   (2011, 1, 2))) & attrs.hek.CE
    with pytest.raises(TypeError):
        (attrs.hek.AR | attrs.Time((2011, 1, 1),
                                   (2011, 1, 2))) & attrs.hek.CE


def test_eventtype_or():
    assert (attrs.hek.AR | attrs.hek.CE).item == "ar,ce"


def test_HEKAttr():
    res = hek.attrs.walker.create(hek.attrs.HEKAttr("foo", "=", "bar"), {})
    assert len(res) == 1
    assert res[0] == {'value0': 'bar', 'operator0': '=', 'param0': 'foo'}


def test_stringwrapper_eq(foostrwrap):
    res = hek.attrs.walker.create(foostrwrap == "bar", {})
    assert len(res) == 1
    assert res[0] == {'value0': 'bar', 'operator0': '=', 'param0': 'foo'}


def test_stringwrapper_lt(foostrwrap):
    res = hek.attrs.walker.create(foostrwrap < "bar", {})
    assert len(res) == 1
    assert res[0] == {'value0': 'bar', 'operator0': '<', 'param0': 'foo'}


def test_stringwrapper_gt(foostrwrap):
    res = hek.attrs.walker.create(foostrwrap > "bar", {})
    assert len(res) == 1
    assert res[0] == {'value0': 'bar', 'operator0': '>', 'param0': 'foo'}


def test_stringwrapper_le(foostrwrap):
    res = hek.attrs.walker.create(foostrwrap <= "bar", {})
    assert len(res) == 1
    assert res[0] == {'value0': 'bar', 'operator0': '<=', 'param0': 'foo'}


def test_stringwrapper_ge(foostrwrap):
    res = hek.attrs.walker.create(foostrwrap >= "bar", {})
    assert len(res) == 1
    assert res[0] == {'value0': 'bar', 'operator0': '>=', 'param0': 'foo'}


def test_stringwrapper_ne(foostrwrap):
    res = hek.attrs.walker.create(foostrwrap != "bar", {})
    assert len(res) == 1
    assert res[0] == {'value0': 'bar', 'operator0': '!=', 'param0': 'foo'}


def test_stringwrapper_like(foostrwrap):
    res = hek.attrs.walker.create(foostrwrap.like("bar"), {})
    assert len(res) == 1
    assert res[0] == {'value0': 'bar', 'operator0': 'like', 'param0': 'foo'}


def test_err_dummyattr_create():
    with pytest.raises(TypeError):
        hek.attrs.walker.create(attr.DummyAttr(), {})


def test_err_dummyattr_apply():
    with pytest.raises(TypeError):
        hek.attrs.walker.apply(attr.DummyAttr(), {})


@pytest.mark.remote_data
def test_hek_client(hek_result):
    assert isinstance(hek_result, hek.hek.HEKTable)


@pytest.mark.remote_data
def test_hek_empty_search_result():
    startTime = '1985-05-04 00:00:00'
    endTime = '1985-05-04 00:00:00'
    eventType = 'FL'

    hekTime = attrs.Time(startTime, endTime)
    hekEvent = attrs.hek.EventType(eventType)

    h = hek.HEKClient()
    hek_query = h.search(hekTime, hekEvent)
    assert isinstance(hek_query, hek.hek.HEKTable)
    assert len(hek_query) == 0


@pytest.mark.remote_data
def test_getitem(hek_result):
    assert hek_result.__getitem__(0) == hek_result[0]


@pytest.mark.remote_data
def test_get_voevent(hek_result):
    ve = hek_result[0].get_voevent()
    assert len(ve['voe:VOEvent']) == 7


@pytest.mark.remote_data
def test_hek_time_col(hek_result):
    assert isinstance(hek_result[0]['event_starttime'], Time)
    assert isinstance(hek_result[0]['event_endtime'], Time)


@pytest.mark.remote_data
def test_vso_time(hek_result):
    ve = hek_result[0].vso_time
    assert isinstance(ve, attrs.Time)


@pytest.mark.remote_data
def test_vso_instrument(hek_result):
    vc = hek_result[1].vso_instrument
    assert isinstance(vc, attrs.Instrument)


@pytest.mark.remote_data
def test_HEKRow_get(hek_result):
    assert hek_result[0]['event_peaktime'] == hek_result[0].get('event_peaktime')
    assert hek_result[0].get('') is None


@pytest.mark.remote_data
def test_mixed_results_get():
    # To check that the following bug is fixed:
    # https://github.com/sunpy/sunpy/issues/3238
    client = hek.HEKClient()
    result = client.search(attrs.Time('2013/02/01 00:00:00', '2013/02/01 23:30:00'),
                           attrs.hek.FRM.Name == 'SPoCA')
    assert isinstance(result, hek.hek.HEKTable)
    assert len(result) == 89
    assert result[0]["SOL_standard"] == 'SOL2013-01-31T20:13:31L253C063'


@pytest.mark.remote_data
def test_mixed_results_get_2():
    # To check that the following bug is fixed:
    # # https://github.com/sunpy/sunpy/issues/3898
    client = hek.HEKClient()
    result = client.search(attrs.Time('2011/08/09 07:23:56', '2011/08/09 12:40:29'),
                           attrs.hek.EventType("FL"))
    assert isinstance(result, hek.hek.HEKTable)
    assert len(result) == 19
    assert result[0]["SOL_standard"] == 'SOL2011-08-08T01:30:04L247C075'


@pytest.mark.remote_data
def test_mixed_results_get_angstrom():
    # To check that the following bug is fixed:
    # https://github.com/sunpy/sunpy/issues/4087
    client = hek.HEKClient()
    tstart = '2014/10/24 20:50'
    tend = '2014/10/25 00:14'
    event_type = 'FL'
    result = client.search(attrs.Time(tstart, tend), attrs.hek.EventType(event_type))
    assert len(result) == 13
    assert result[0]["SOL_standard"] == 'SOL2014-10-24T20:53:46L247C106'


@pytest.mark.remote_data
def test_query_multiple_operators():
    event_type = "FL"
    tstart = "2013/10/28"
    tend = "2013/10/29"
    client = hek.HEKClient()
    results = client.search(attrs.Time(tstart, tend),
                            attrs.hek.EventType(event_type),
                            attrs.hek.FL.GOESCls > "M1.0",
                            attrs.hek.OBS.Observatory == "GOES")
    assert len(results) == 7


@pytest.mark.remote_data
def test_missing_times():
    # Check for https://github.com/sunpy/sunpy/pull/7627#issuecomment-2113451964
    client = hek.HEKClient()
    results = client.search(attrs.Time('2024-05-10', '2024-05-12'), attrs.hek.AR.NOAANum == 13664)
    assert isinstance(results["event_peaktime"][0], np.ma.core.MaskedConstant)
<<<<<<< HEAD
    assert results["event_peaktime"][1].isot == '2024-05-10T16:08:00.000'
=======
    assert results["event_peaktime"][6].isot == "2024-05-10T16:08:00.000"
>>>>>>> dec278ca
<|MERGE_RESOLUTION|>--- conflicted
+++ resolved
@@ -227,8 +227,4 @@
     client = hek.HEKClient()
     results = client.search(attrs.Time('2024-05-10', '2024-05-12'), attrs.hek.AR.NOAANum == 13664)
     assert isinstance(results["event_peaktime"][0], np.ma.core.MaskedConstant)
-<<<<<<< HEAD
-    assert results["event_peaktime"][1].isot == '2024-05-10T16:08:00.000'
-=======
-    assert results["event_peaktime"][6].isot == "2024-05-10T16:08:00.000"
->>>>>>> dec278ca
+    assert results["event_peaktime"][6].isot == "2024-05-10T16:08:00.000"