--- conflicted
+++ resolved
@@ -20,7 +20,6 @@
 from sunpy.io import read_file_header
 from sunpy.io.file_tools import UnrecognizedFileTypeError
 from sunpy.database import commands, tables, serialize
-from sunpy.database.tables import _create_display_table
 from sunpy.database.caching import LRUCache
 from sunpy.database.commands import CompositeOperation
 from sunpy.database.attrs import walker
@@ -391,9 +390,6 @@
         if client is None:
             client = VSOClient()
 
-<<<<<<< HEAD
-        paths = client.get(query_result, path, methods).wait(progress=progress)
-=======
         remove_list = []
         for qr in query_result:
             temp =  tables.DatabaseEntry._from_query_result_block(qr)
@@ -409,7 +405,6 @@
             query_result.remove(temp)
 
         paths = client.get(query_result, path).wait(progress=progress)
->>>>>>> b74eb5dc
 
         for (path, block) in zip(paths, query_result):
             qr_entry = tables.DatabaseEntry._from_query_result_block(block)
@@ -512,18 +507,20 @@
         """
         if not query:
             raise TypeError('at least one attribute required')
-        
-        client = kwargs.get('client', None)
+        client = kwargs.pop('client', None)
+        path = kwargs.pop('path', None)
+        progress = kwargs.pop('progress', False)
+        if kwargs:
+            k, v = kwargs.popitem()
+            raise TypeError('unexpected keyword argument {0!r}'.format(k))
         if client is None:
             client = VSOClient()
         qr = client.query(*query)
-
         # don't do anything if querying the VSO results in no data
         if not qr:
             return
-
         entries = list(self._download_and_collect_entries(
-            qr, **kwargs))
+            qr, client, path, progress))
         dump = serialize.dump_query(and_(*query))
         (dump_exists,), = self.session.query(
             exists().where(tables.JSONDump.dump == tables.JSONDump(dump).dump))
@@ -566,13 +563,16 @@
         """
         if not query:
             raise TypeError('at least one attribute required')
-        
+        path = kwargs.pop('path', None)
+        if kwargs:
+            k, v = kwargs.popitem()
+            raise TypeError('unexpected keyword argument {0!r}'.format(k))
         dump = serialize.dump_query(and_(*query))
         (dump_exists,), = self.session.query(
             exists().where(tables.JSONDump.dump == tables.JSONDump(dump).dump))
         if dump_exists:
             return self.query(*query)
-        return self.download(*query, **kwargs)
+        return self.download(*query, path=path)
 
     def query(self, *query, **kwargs):
         """
@@ -846,7 +846,7 @@
         if not query_result:
             return
         self.add_many(self._download_and_collect_entries(
-            query_result, client=client, path=path, progress=progress))
+            query_result, client, path, progress))
 
     def download_from_fido_search_result(self, search_result,
             path=None, wait=True, progress=False, ignore_already_added=False):
@@ -1074,12 +1074,6 @@
 
         """
         self._command_manager.redo(n)  # pragma: no cover
-
-    def display_entries(self, columns=None, sort=False):
-        print(_create_display_table(self, columns, sort))
-
-    def show_in_browser(self, columns=None, sort=False, jsviewer=True):
-        _create_display_table(self, columns, sort).show_in_browser(jsviewer)
 
     def __getitem__(self, key):
         if isinstance(key, slice):
@@ -1122,13 +1116,4 @@
 
     def __len__(self):
         """Get the number of rows in the table."""
-        return self.session.query(tables.DatabaseEntry).count()
-
-    def __repr__(self):
-        return _create_display_table(self).__repr__()
-
-    def __str__(self):
-        return _create_display_table(self).__str__()
-
-    def _repr_html_(self):
-        return _create_display_table(self)._repr_html_()+        return self.session.query(tables.DatabaseEntry).count()