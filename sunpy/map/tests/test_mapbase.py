# -*- coding: utf-8 -*-
"""
Test Generic Map
"""
from __future__ import absolute_import

import os
import pytest
import datetime
import warnings

import numpy as np

import astropy.wcs
from astropy.io import fits
import astropy.units as u
from astropy.tests.helper import assert_quantity_allclose
import matplotlib.pyplot as plt

import sunpy
import sunpy.sun
import sunpy.map
import sunpy.coordinates
import sunpy.data.test
from sunpy.time import parse_time
from sunpy.tests.helpers import figure_test, skip_wcsaxes

testpath = sunpy.data.test.rootdir

@pytest.fixture
def aia171_test_map():
    return sunpy.map.Map(os.path.join(testpath, 'aia_171_level1.fits'))


@pytest.fixture
def aia171_test_map_with_mask(aia171_test_map):
    shape = aia171_test_map.data.shape
    mask = np.zeros_like(aia171_test_map.data, dtype=bool)
    mask[0:shape[0]/2, 0:shape[1]/2] = True
    return sunpy.map.Map(np.ma.array(aia171_test_map.data, mask=mask), aia171_test_map.meta)


@pytest.fixture
def generic_map():
    data = np.ones([6,6], dtype=np.float64)
    header = {'CRVAL1': 0,
              'CRVAL2': 0,
              'CRPIX1': 5,
              'CRPIX2': 5,
              'CDELT1': 10,
              'CDELT2': 10,
              'CUNIT1': 'arcsec',
              'CUNIT2': 'arcsec',
              'PC1_1': 0,
              'PC1_2': -1,
              'PC2_1': 1,
              'PC2_2': 0,
              'NAXIS1': 6,
              'NAXIS2': 6,
              'date-obs': '1970/01/01T00:00:00',
              'obsrvtry': 'Foo',
              'detector': 'bar',
              'wavelnth': 10,
              'waveunit': 'm'}
    return sunpy.map.Map((data, header))

def test_fits_data_comparison(aia171_test_map):
    """Make sure the data is the same in pyfits and SunPy"""
    data = fits.open(os.path.join(testpath, 'aia_171_level1.fits'))[0].data
    np.testing.assert_allclose(aia171_test_map.data, data)


def test_get_item(generic_map):
    with pytest.raises(NotImplementedError):
        generic_map[10,10]


def test_wcs(aia171_test_map):
    wcs = aia171_test_map.wcs
    assert isinstance(wcs, astropy.wcs.WCS)

    assert all(wcs.wcs.crpix == [aia171_test_map.reference_pixel.x.value,
                                 aia171_test_map.reference_pixel.y.value])
    assert all(wcs.wcs.cdelt == [aia171_test_map.scale.x.value,
                                 aia171_test_map.scale.y.value])
    assert all(wcs.wcs.crval == [aia171_test_map.reference_coordinate.x.value,
                                 aia171_test_map.reference_coordinate.y.value])
    assert set(wcs.wcs.ctype) == set([aia171_test_map.coordinate_system.x,
                             aia171_test_map.coordinate_system.y])
    np.testing.assert_allclose(wcs.wcs.pc, aia171_test_map.rotation_matrix)
    assert set(wcs.wcs.cunit) == set([u.Unit(a) for a in aia171_test_map.spatial_units])

def test_dtype(generic_map):
    assert generic_map.dtype == np.float64


def test_size(generic_map):
    assert generic_map.size == 36 * u.pix


def test_min(generic_map):
    assert generic_map.min() == 1


def test_max(generic_map):
    assert generic_map.max() == 1

def test_mean(generic_map):
    assert generic_map.mean() == 1


def test_std(generic_map):
    assert generic_map.std() == 0


#==============================================================================
# Test the default value of a load of properties
# TODO: Test the header keyword extraction
#==============================================================================
def test_name(generic_map):
    assert type(generic_map.name) == type('str')


def test_nickname(generic_map):
    assert generic_map.nickname == 'bar'


def test_nickname_set(generic_map):
    assert generic_map.nickname == 'bar'
    generic_map.nickname = 'hi'
    assert generic_map.nickname == 'hi'


def test_date(generic_map):
    assert isinstance(generic_map.date, datetime.datetime)


def test_date_aia(aia171_test_map):
    assert aia171_test_map.date == parse_time('2011-02-15T00:00:00.34')


def test_detector(generic_map):
    assert generic_map.detector == 'bar'


def test_dsun(generic_map):
    assert generic_map.dsun == sunpy.sun.sunearth_distance(generic_map.date).to(u.m)


def test_rsun_meters(generic_map):
    assert generic_map.rsun_meters == sunpy.sun.constants.radius


def test_rsun_obs(generic_map):
    assert generic_map.rsun_obs == sunpy.sun.solar_semidiameter_angular_size(generic_map.date)


def test_coordinate_system(generic_map):
    assert generic_map.coordinate_system == ('HPLN-TAN', 'HPLT-TAN')


def test_carrington_longitude(generic_map):
    assert generic_map.carrington_longitude == (sunpy.sun.heliographic_solar_center(generic_map.date))[0]


def test_heliographic_latitude(generic_map):
    assert generic_map.heliographic_latitude == (sunpy.sun.heliographic_solar_center(generic_map.date))[1]


def test_heliographic_longitude(generic_map):
    assert generic_map.heliographic_longitude == 0.


def test_units(generic_map):
    generic_map.spatial_units == ('arcsec', 'arcsec')
<<<<<<< HEAD
=======


def test_coordinate_frame(aia171_test_map):
    frame = aia171_test_map.coordinate_frame
    assert isinstance(frame, sunpy.coordinates.Helioprojective)
    assert frame.L0 == aia171_test_map.heliographic_longitude
    assert frame.B0 == aia171_test_map.heliographic_latitude
    assert frame.D0 == aia171_test_map.dsun
    assert frame.dateobs == aia171_test_map.date
>>>>>>> 9ff0d19e


#==============================================================================
# Test Rotation WCS conversion
#==============================================================================
def test_rotation_matrix_pci_j(generic_map):
    np.testing.assert_allclose (generic_map.rotation_matrix,
                                np.matrix([[0., -1.], [1., 0.]]))


def test_rotation_matrix_crota(aia171_test_map):
    np.testing.assert_allclose (aia171_test_map.rotation_matrix,
                                np.matrix([[9.99999943e-01, -3.38820761e-04],
                                           [3.38820761e-04, 9.99999943e-01]]))


def test_rotation_matrix_cd_cdelt():
    data = np.ones([6,6], dtype=np.float64)
    header = {'CRVAL1': 0,
              'CRVAL2': 0,
              'CRPIX1': 5,
              'CRPIX2': 5,
              'CDELT1': 10,
              'CDELT2': 9,
              'CD1_1': 0,
              'CD1_2': -9,
              'CD2_1': 10,
              'CD2_2': 0,
              'NAXIS1': 6,
              'NAXIS2': 6}
    cd_map = sunpy.map.Map((data, header))
    np.testing.assert_allclose(cd_map.rotation_matrix, np.matrix([[0., -1.], [1., 0]]))

def test_rotation_matrix_cd_cdelt_square():
    data = np.ones([6,6], dtype=np.float64)
    header = {'CRVAL1': 0,
              'CRVAL2': 0,
              'CRPIX1': 5,
              'CRPIX2': 5,
              'CDELT1': 10,
              'CDELT2': 10,
              'CD1_1': 0,
              'CD1_2': -10,
              'CD2_1': 10,
              'CD2_2': 0,
              'NAXIS1': 6,
              'NAXIS2': 6}
    cd_map = sunpy.map.Map((data, header))
    np.testing.assert_allclose(cd_map.rotation_matrix, np.matrix([[0., -1], [1., 0]]))

def test_swap_cd():
    amap = sunpy.map.Map(os.path.join(testpath, 'swap_lv1_20140606_000113.fits'))
    np.testing.assert_allclose(amap.rotation_matrix, np.matrix([[1., 0], [0, 1.]]))


def test_data_range(generic_map):
    """Make sure xrange and yrange work"""
    assert generic_map.xrange[1].value - generic_map.xrange[0].value == generic_map.meta['cdelt1'] * generic_map.meta['naxis1']
    assert generic_map.yrange[1].value - generic_map.yrange[0].value == generic_map.meta['cdelt2'] * generic_map.meta['naxis2']

    assert np.average(generic_map.xrange.value) == generic_map.center.x.value
    assert np.average(generic_map.yrange.value) == generic_map.center.y.value


def test_data_to_pixel(generic_map):
    """Make sure conversion from data units to pixels is internally consistent"""
    # Note: FITS pixels start from 1,1
    test_pixel = generic_map.data_to_pixel(*generic_map.reference_coordinate, origin=1)
    assert_quantity_allclose(test_pixel, generic_map.reference_pixel)

def test_default_shift():
    """Test that the default shift is zero"""
    data = np.ones([6,6], dtype=np.float64)
    header = {'CRVAL1': 0,
              'CRVAL2': 0,
              'CRPIX1': 5,
              'CRPIX2': 5,
              'CDELT1': 10,
              'CDELT2': 9,
              'CD1_1': 0,
              'CD1_2': -9,
              'CD2_1': 10,
              'CD2_2': 0,
              'NAXIS1': 6,
              'NAXIS2': 6}
    cd_map = sunpy.map.Map((data, header))
    assert cd_map.shifted_value.x.value == 0
    assert cd_map.shifted_value.y.value == 0

def test_shift_applied(generic_map):
    """Test that adding a shift actually updates the reference coordinate"""
    original_reference_coord = (generic_map.reference_coordinate.x, generic_map.reference_coordinate.y)
    x_shift = 5 * u.arcsec
    y_shift = 13 * u.arcsec
    shifted_map = generic_map.shift(x_shift, y_shift)
    assert shifted_map.reference_coordinate.x - x_shift == original_reference_coord[0]
    assert shifted_map.reference_coordinate.y - y_shift == original_reference_coord[1]
    crval1 = ((generic_map.meta.get('crval1') * generic_map.spatial_units.x + \
             shifted_map.shifted_value.x).to(shifted_map.spatial_units.x)).value
    assert shifted_map.meta.get('crval1') == crval1
    crval2 = ((generic_map.meta.get('crval2') * generic_map.spatial_units.y + \
             shifted_map.shifted_value.y).to(shifted_map.spatial_units.y)).value
    assert shifted_map.meta.get('crval2') == crval2

def test_set_shift(generic_map):
    """Test that previously applied shift is stored in the shifted_value property"""
    x_shift = 5 * u.arcsec
    y_shift = 13 * u.arcsec
    shifted_map = generic_map.shift(x_shift, y_shift)
    resultant_shift = shifted_map.shifted_value
    assert resultant_shift.x == x_shift
    assert resultant_shift.y == y_shift

def test_shift_history(generic_map):
    """Test the shifted_value is added to a non-zero previous shift"""
    x_shift1 = 5 * u.arcsec
    y_shift1 = 13 * u.arcsec
    shifted_map1 = generic_map.shift(x_shift1, y_shift1)

    x_shift2 = -28.5 * u.arcsec
    y_shift2 = 120 * u.arcsec
    final_shifted_map = shifted_map1.shift(x_shift2, y_shift2)

    resultant_shift = final_shifted_map.shifted_value
    assert resultant_shift.x == x_shift1 + x_shift2
    assert resultant_shift.y == y_shift1 + y_shift2

def test_submap(generic_map):
    """Check data and header information for a submap"""
    width = generic_map.data.shape[1]
    height = generic_map.data.shape[0]

    # Create a submap of the top-right quadrant of the image
    submap = generic_map.submap([width/2.,width]*u.pix, [height/2.,height]*u.pix)

    # Check to see if submap properties were updated properly
    assert submap.reference_pixel.x.value == generic_map.meta['crpix1'] - width / 2.
    assert submap.reference_pixel.y.value == generic_map.meta['crpix2'] - height / 2.
    assert submap.data.shape[1] == width / 2.
    assert submap.data.shape[0] == height / 2.

    # Check to see if header was updated
    assert submap.meta['naxis1'] == width / 2.
    assert submap.meta['naxis2'] == height / 2.

    # Check data
    assert (generic_map.data[height/2:height,
                             width/2:width] == submap.data).all()


resample_test_data = [('linear', (100, 200)*u.pixel),
                      ('neighbor', (128, 256)*u.pixel),
                      ('nearest', (512, 128)*u.pixel),
                      ('spline', (200, 200)*u.pixel)]

@pytest.mark.parametrize('sample_method, new_dimensions', resample_test_data)
def test_resample_dimensions(generic_map, sample_method, new_dimensions):
    """Check that resampled map has expected dimensions."""
    resampled_map = generic_map.resample(new_dimensions, method=sample_method)
    assert resampled_map.dimensions[0] == new_dimensions[0]
    assert resampled_map.dimensions[1] == new_dimensions[1]


@pytest.mark.parametrize('sample_method, new_dimensions', resample_test_data)
def test_resample_metadata(generic_map, sample_method, new_dimensions):
    """
    Check that the resampled map has correctly adjusted metadata.
    """
    resampled_map = generic_map.resample(new_dimensions, method=sample_method)
    assert float(resampled_map.meta['cdelt1']) / generic_map.meta['cdelt1'] \
        == float(generic_map.data.shape[1]) / resampled_map.data.shape[1]
    assert float(resampled_map.meta['cdelt2']) / generic_map.meta['cdelt2'] \
        == float(generic_map.data.shape[0]) / resampled_map.data.shape[0]
    assert resampled_map.meta['crpix1'] == (resampled_map.data.shape[1] + 1) / 2.
    assert resampled_map.meta['crpix2'] == (resampled_map.data.shape[0] + 1) / 2.
    assert resampled_map.meta['crval1'] == generic_map.center.x.value
    assert resampled_map.meta['crval2'] == generic_map.center.y.value
    for key in generic_map.meta:
        if key not in ('cdelt1', 'cdelt2', 'crpix1', 'crpix2',
                       'crval1', 'crval2'):
            assert resampled_map.meta[key] == generic_map.meta[key]


def test_superpixel(aia171_test_map, aia171_test_map_with_mask):
    dimensions = (2, 2)*u.pix
    superpixel_map_sum = aia171_test_map.superpixel(dimensions)
    assert_quantity_allclose(superpixel_map_sum.dimensions[1], aia171_test_map.dimensions[1]/dimensions[1]*u.pix)
    assert_quantity_allclose(superpixel_map_sum.dimensions[0], aia171_test_map.dimensions[0]/dimensions[0]*u.pix)
    assert_quantity_allclose(superpixel_map_sum.data[0][0], (aia171_test_map.data[0][0] +
                                                             aia171_test_map.data[0][1] +
                                                             aia171_test_map.data[1][0] +
                                                             aia171_test_map.data[1][1]))

    superpixel_map_avg = aia171_test_map.superpixel(dimensions, func=np.mean)
    assert_quantity_allclose(superpixel_map_avg.dimensions[1], aia171_test_map.dimensions[1]/dimensions[1]*u.pix)
    assert_quantity_allclose(superpixel_map_avg.dimensions[0], aia171_test_map.dimensions[0]/dimensions[0]*u.pix)
    assert_quantity_allclose(superpixel_map_avg.data[0][0], (aia171_test_map.data[0][0] +
                                                             aia171_test_map.data[0][1] +
                                                             aia171_test_map.data[1][0] +
                                                             aia171_test_map.data[1][1])/4.0)

    # Test that the mask is respected
    superpixel_map_sum = aia171_test_map_with_mask.superpixel(dimensions)
    assert superpixel_map_sum.mask is not None
    assert_quantity_allclose(superpixel_map_sum.mask.shape[0],
                             aia171_test_map.dimensions[1]/dimensions[1])
    assert_quantity_allclose(superpixel_map_sum.mask.shape[1],
                             aia171_test_map.dimensions[0]/dimensions[0])

    # Test that the offset is respected
    superpixel_map_sum = aia171_test_map_with_mask.superpixel(dimensions, offset=(1, 1)*u.pix)
    assert_quantity_allclose(superpixel_map_sum.dimensions[1], aia171_test_map.dimensions[1]/dimensions[1]*u.pix - 1*u.pix)
    assert_quantity_allclose(superpixel_map_sum.dimensions[0], aia171_test_map.dimensions[0]/dimensions[0]*u.pix - 1*u.pix)

    dimensions = (7, 9)*u.pix
    superpixel_map_sum = aia171_test_map_with_mask.superpixel(dimensions, offset=(4, 4)*u.pix)
    assert_quantity_allclose(superpixel_map_sum.dimensions[0], np.int((aia171_test_map.dimensions[0]/dimensions[0]).value)*u.pix - 1*u.pix)
    assert_quantity_allclose(superpixel_map_sum.dimensions[1], np.int((aia171_test_map.dimensions[1]/dimensions[1]).value)*u.pix - 1*u.pix)


def calc_new_matrix(angle):
    c = np.cos(np.deg2rad(angle))
    s = np.sin(np.deg2rad(angle))
    return np.matrix([[c, -s], [s, c]])


def test_rotate(aia171_test_map):
    rotated_map_1 = aia171_test_map.rotate(20*u.deg)
    rotated_map_2 = rotated_map_1.rotate(20*u.deg)
    np.testing.assert_allclose(rotated_map_1.rotation_matrix,
                               np.dot(aia171_test_map.rotation_matrix,
                                      calc_new_matrix(20).T))
    np.testing.assert_allclose(rotated_map_2.rotation_matrix,
                               np.dot(aia171_test_map.rotation_matrix,
                                      calc_new_matrix(40).T))

    # Rotation of a map by a non-integral multiple of 90 degrees expands the map
    # and assigns the value of 0 to corner pixels. This results in a reduction
    # of the mean for a map of all non-negative values.
    assert rotated_map_2.data.shape > rotated_map_1.data.shape > aia171_test_map.data.shape
    np.testing.assert_allclose(rotated_map_1.data[0, 0], 0., atol=1e-7)
    np.testing.assert_allclose(rotated_map_2.data[0, 0], 0., atol=1e-7)
    assert rotated_map_2.mean() < rotated_map_1.mean() < aia171_test_map.mean()

    rotated_map_3 = aia171_test_map.rotate(0*u.deg, scale=1.5)
    assert rotated_map_3.mean() > aia171_test_map.mean()

    # Mean and std should be equal when angle of rotation is integral multiple
    # of 90 degrees for a square map
    rotated_map_4 = aia171_test_map.rotate(90*u.deg, scale=1.5)
    np.testing.assert_allclose(rotated_map_3.mean(), rotated_map_4.mean(), rtol=1e-3)
    np.testing.assert_allclose(rotated_map_3.std(), rotated_map_4.std(), rtol=1e-3)
    rotated_map_5 = aia171_test_map.rotate(180*u.deg, scale=1.5)
    np.testing.assert_allclose(rotated_map_3.mean(), rotated_map_5.mean(), rtol=1e-3)
    np.testing.assert_allclose(rotated_map_3.std(), rotated_map_5.std(), rtol=2e-3)

    # Rotation of a rectangular map by a large enough angle will change which dimension is larger
    aia171_test_map_crop = aia171_test_map.submap([0, 1000]*u.arcsec, [0, 400]*u.arcsec)
    aia171_test_map_crop_rot = aia171_test_map_crop.rotate(60*u.deg)
    assert aia171_test_map_crop.data.shape[0] < aia171_test_map_crop.data.shape[1]
    assert aia171_test_map_crop_rot.data.shape[0] > aia171_test_map_crop_rot.data.shape[1]

    # Same test as above, to test the other direction
    aia171_test_map_crop = aia171_test_map.submap([0, 400]*u.arcsec, [0, 1000]*u.arcsec)
    aia171_test_map_crop_rot = aia171_test_map_crop.rotate(60*u.deg)
    assert aia171_test_map_crop.data.shape[0] > aia171_test_map_crop.data.shape[1]
    assert aia171_test_map_crop_rot.data.shape[0] < aia171_test_map_crop_rot.data.shape[1]


def test_rotate_recenter(generic_map):
    rotated_map = generic_map.rotate(20*u.deg, recenter=True)
    pixel_array_center = (np.flipud(rotated_map.data.shape) - 1) / 2.0

    assert_quantity_allclose((pixel_array_center + 1) * u.pix, # FITS indexes from 1
                             u.Quantity(rotated_map.reference_pixel))


def test_rotate_crota_remove(aia171_test_map):
    rot_map = aia171_test_map.rotate()
    assert rot_map.meta.get('CROTA1', None) is None
    assert rot_map.meta.get('CROTA2', None) is None


def test_rotate_scale_cdelt(generic_map):
    rot_map = generic_map.rotate(scale=10.)
    assert rot_map.meta['CDELT1'] == generic_map.meta['CDELT1']/10.
    assert rot_map.meta['CDELT2'] == generic_map.meta['CDELT2']/10.


def test_rotate_new_matrix(generic_map):
    # Rotate by CW90 to go from CCW 90 in generic map to CCW 180
    rot_map = generic_map.rotate(rmatrix=np.matrix([[0, 1], [-1, 0]]))
    np.testing.assert_allclose(rot_map.rotation_matrix, np.matrix([[-1, 0], [0, -1]]))


def test_rotate_rmatrix_angle(generic_map):
    with pytest.raises(ValueError):
        generic_map.rotate(angle=5, rmatrix=np.matrix([[1,0], [0, 1]]))


def test_rotate_invalid_order(generic_map):
    with pytest.raises(ValueError):
        generic_map.rotate(order=6)
    with pytest.raises(ValueError):
        generic_map.rotate(order=-1)


@skip_wcsaxes
def test_as_mpl_axes_aia171(aia171_test_map):
    import wcsaxes  # import here because of skip
    ax = plt.subplot(projection=aia171_test_map)
    assert isinstance(ax, wcsaxes.WCSAxes)
    # This test doesn't work, it seems that WCSAxes copies or changes the WCS
    # object.
    #  assert ax.wcs is aia171_test_map.wcs
    assert all([ct1 == ct2 for ct1, ct2 in zip(ax.wcs.wcs.ctype,
                                               aia171_test_map.wcs.wcs.ctype)])
    # Map adds these attributes, so we use them to check.
    assert hasattr(ax.wcs, 'heliographic_latitude')
    assert hasattr(ax.wcs, 'heliographic_longitude')


@skip_wcsaxes
@figure_test
def test_plot_aia171(aia171_test_map):
    aia171_test_map.plot()


@skip_wcsaxes
@figure_test
def test_peek_aia171(aia171_test_map):
    aia171_test_map.peek()


@skip_wcsaxes
@figure_test
def test_peek_grid_aia171(aia171_test_map):
    aia171_test_map.peek(draw_grid=True)


@skip_wcsaxes
@figure_test
def test_peek_limb_aia171(aia171_test_map):
    aia171_test_map.peek(draw_limb=True)


@skip_wcsaxes
@figure_test
def test_peek_grid_limb_aia171(aia171_test_map):
    aia171_test_map.peek(draw_grid=True, draw_limb=True)


@figure_test
def test_plot_aia171_nowcsaxes(aia171_test_map):
    ax = plt.gca()
    aia171_test_map.plot(axes=ax)


@skip_wcsaxes
@figure_test
def test_plot_masked_aia171(aia171_test_map_with_mask):
    aia171_test_map_with_mask.plot()


@figure_test
def test_plot_masked_aia171_nowcsaxes(aia171_test_map_with_mask):
    ax = plt.gca()
    aia171_test_map_with_mask.plot(axes=ax)


@skip_wcsaxes
@figure_test
def test_plot_aia171_superpixel(aia171_test_map):
    aia171_test_map.superpixel((9, 7)*u.pix, offset=(4, 4)*u.pix).plot()


@figure_test
def test_plot_aia171_superpixel_nowcsaxes(aia171_test_map):
    ax = plt.gca()
    aia171_test_map.superpixel((9, 7)*u.pix, offset=(4, 4)*u.pix).plot(axes=ax)


@skip_wcsaxes
@figure_test
def test_plot_masked_aia171_superpixel(aia171_test_map_with_mask):
    aia171_test_map_with_mask.superpixel((9, 7)*u.pix, offset=(4, 4)*u.pix).plot()


@figure_test
def test_plot_masked_aia171_superpixel_nowcsaxes(aia171_test_map_with_mask):
    ax = plt.gca()
    aia171_test_map_with_mask.superpixel((9, 7)*u.pix, offset=(4, 4)*u.pix).plot(axes=ax)


def test_validate_meta(generic_map):
    """Check to see if_validate_meta displays an appropriate error"""
    with warnings.catch_warnings(record=True) as w:
        bad_header = {'CRVAL1': 0,
                'CRVAL2': 0,
                'CRPIX1': 5,
                'CRPIX2': 5,
                'CDELT1': 10,
                'CDELT2': 10,
                'CUNIT1': 'ARCSEC',
                'CUNIT2': 'ARCSEC',
                'PC1_1': 0,
                'PC1_2': -1,
                'PC2_1': 1,
                'PC2_2': 0,
                'NAXIS1': 6,
                'NAXIS2': 6,
                'date-obs': '1970/01/01T00:00:00',
                'obsrvtry': 'Foo',
                'detector': 'bar',
                'wavelnth': 10,
                'waveunit': 'ANGSTROM'}
        bad_map=sunpy.map.Map((generic_map.data, bad_header))
        for count, meta_property in enumerate(('cunit1', 'cunit2', 'waveunit')):
            assert meta_property.upper() in str(w[count].message)


def test_draw_contours_noerror(aia171_test_map):
    """Check if it runs with no errors"""
    aia171_test_map.plot()
    aia171_test_map.draw_contours(u.Quantity(np.arange(1, 100, 10), 'percent'))


@figure_test
def test_draw_contours_aia(aia171_test_map):
    aia171_test_map.plot()
    aia171_test_map.draw_contours(u.Quantity(np.arange(1, 100, 10), 'percent'))<|MERGE_RESOLUTION|>--- conflicted
+++ resolved
@@ -173,8 +173,6 @@
 
 def test_units(generic_map):
     generic_map.spatial_units == ('arcsec', 'arcsec')
-<<<<<<< HEAD
-=======
 
 
 def test_coordinate_frame(aia171_test_map):
@@ -184,7 +182,6 @@
     assert frame.B0 == aia171_test_map.heliographic_latitude
     assert frame.D0 == aia171_test_map.dsun
     assert frame.dateobs == aia171_test_map.date
->>>>>>> 9ff0d19e
 
 
 #==============================================================================
