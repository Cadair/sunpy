--- conflicted
+++ resolved
@@ -1722,11 +1722,7 @@
     contour_args = {'norm': 'log',
                     'cmap':'plasma'}
     updated_args = simple_map.plotter._update_contour_args(contour_args)
-<<<<<<< HEAD
     # Since 'norm' and  'cmap' are explicitly provided in contour_args of draw_contours,
-=======
-    # Since 'norm' and 'cmap' are explicitly provided in contour_args of draw_contours,
->>>>>>> 85339dae
     # their contour_args values will be used instead of plot_settings value
     assert updated_args ==  {
         'alpha': 0.7,
