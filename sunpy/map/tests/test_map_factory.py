--- conflicted
+++ resolved
@@ -92,7 +92,6 @@
         comp = sunpy.map.Map(AIA_171_IMAGE, RHESSI_IMAGE, composite=True)
     assert isinstance(comp, sunpy.map.CompositeMap)
 
-
 @pytest.mark.filterwarnings("ignore:Invalid 'BLANK' keyword in header",
                             "ignore:Missing metadata for")
 def test_patterns(eit_fits_directory):
@@ -321,12 +320,7 @@
     amap = sunpy.map.Map(uri_list, fsspec_kwargs={'anon':True})
     assert all(isinstance(am, sunpy.map.GenericMap) for am in amap)
 
-<<<<<<< HEAD
 @pytest.mark.filterwarnings('ignore:File may have been truncated', 'ignore:Missing metadata for')
-=======
-
-@pytest.mark.filterwarnings('ignore:File may have been truncated')
->>>>>>> 2f4f5e76
 @pytest.mark.parametrize(('file', 'mapcls'), [
     ("EIT_header/efz20040301.000010_s.header", sunpy.map.sources.EITMap),
     ("lasco_c2_25299383_s.header", sunpy.map.sources.LASCOMap),
