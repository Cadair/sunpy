"""SDO Map subclass definitions"""

import numpy as np

import astropy.units as u
from astropy.coordinates import CartesianRepresentation, HeliocentricMeanEcliptic
from astropy.visualization import AsinhStretch
from astropy.visualization.mpl_normalize import ImageNormalize

from sunpy.map.mapbase import GenericMap
from sunpy.map.mixins.mapmeta import SpatialPair
from sunpy.map.sources.source_type import source_stretch
from sunpy.time import parse_time

__all__ = ['AIAMap', 'HMIMap', 'HMISynopticMap']


class AIAMap(GenericMap):
    """AIA Image Map.

    The Atmospheric Imaging Assembly is a set of four telescopes that employ
    normal-incidence, multi-layer coated optics to provide narrow-band imaging
    of the Sun. It provides high resolution full-disk images of the corona and
    transition region up to 0.5 solar radii above the solar limb with 1.5
    arcsecond angular resolution and 12-second temporal resolution. It observes
    the Sun in the following seven extreme ultraviolet bandpasses: 94 A
    (Fe XVIII), 131 A (Fe VIII, XXI), 171 A (Fe IX), 193 A (Fe XII, XXIV),
    211 A (Fe XIV), 304 A (He II), 335 A (Fe XVI). One telescope observes
    in the visible 1600 A (C IV) and the nearby continuum (1700 A).

    Notes
    -----
    Observer location: The standard AIA FITS header provides the spacecraft location in multiple
    coordinate systems, including Heliocentric Aries Ecliptic (HAE) and Heliographic Stonyhurst
    (HGS). SunPy uses the provided HAE coordinates due to accuracy concerns with the provided
    HGS coordinates, but other software packages may make different choices.

    References
    ----------
    * `SDO Mission Page <https://sdo.gsfc.nasa.gov/>`__
    * `Instrument Page <https://aia.lmsal.com>`__
    * `Fits Header keywords <http://jsoc.stanford.edu/doc/keywords/AIA/AIA02840_A_AIA-SDO_FITS_Keyword_Documents.pdf>`__
    * `Analysis Guide <https://www.lmsal.com/sdodocs/doc/dcur/SDOD0060.zip/zip/entry/>`__
    * Instrument Paper - :cite:t:`lemen_atmospheric_2012`
    * `wavelengths and temperature response reference <https://www.lmsal.com/sdodocs/doc/dcur/SDOD0060.zip/zip/entry/figures/aia_tel_resp.png>`__
    """

<<<<<<< HEAD
    def __init__(self, data, **kwargs):
        super().__init__(data, **kwargs)

=======
    def __init__(self, data, header, **kwargs):
        super().__init__(data, header, **kwargs)
>>>>>>> be9e197b
        # Fill in some missing info
        self._nickname = self.detector
        self.plotter.plot_settings['cmap'] = self._get_cmap_name()
        self.plotter.plot_settings['norm'] = ImageNormalize(
            stretch=source_stretch(self.meta, AsinhStretch(0.01)), clip=False)

    @property
    def _supported_observer_coordinates(self):
        return [(('haex_obs', 'haey_obs', 'haez_obs'), {'x': self.meta.get('haex_obs'),
                                                        'y': self.meta.get('haey_obs'),
                                                        'z': self.meta.get('haez_obs'),
                                                        'unit': u.m,
                                                        'representation_type': CartesianRepresentation,
                                                        'frame': HeliocentricMeanEcliptic})
                ] + super()._supported_observer_coordinates

    @property
    def observatory(self):
        """
        Returns the observatory.
        """
        return self.meta.get('telescop', '').split('/')[0]


    @property
    def reference_date(self):
        """
        The reference date for the coordinate system.

        DATE-OBS is derived from T_OBS by subtracting half the exposure time, so would not be a reference time.
        """
        return self._get_date('T_OBS') or super().reference_date

    def _set_reference_date(self, date):
        self.meta['t_obs'] = parse_time(date).utc.isot

    @property
    def detector(self):
        return self.meta.get("detector", "AIA")

    @property
    def unit(self):
        unit_str = self.meta.get('bunit', self.meta.get('pixlunit'))
        if unit_str is None:
            return

        return self._parse_fits_unit(unit_str)

    @classmethod
    def is_datasource_for(cls, data, header, **kwargs):
        """Determines if header corresponds to an AIA image"""
        return str(header.get('instrume', '')).startswith('AIA')


class HMIMap(GenericMap):
    """HMI Image Map.

    HMI consists of a refracting telescope, a polarization selector,
    an image stabilization system, a narrow band tunable filter
    and two 4096 pixel CCD cameras. It observes the full solar disk in the Fe I
    absorption line at 6173 Angstrom with a resolution of 1 arc-second.
    HMI takes images in a sequence of tuning and polarizations at a 4-second
    cadence for each camera. One camera is dedicated to a 45 s Doppler and
    line-of-sight field sequence while the other to a 90 s vector field
    sequence.

    References
    ----------
    * `SDO Mission Page <https://sdo.gsfc.nasa.gov/>`__
    * `Instrument Page <http://hmi.stanford.edu>`__
    * `Analysis Guide <http://hmi.stanford.edu/doc/magnetic/guide.pdf>`__
    """

    def __init__(self, data, **kwargs):
        super().__init__(data, **kwargs)
        if self.unit is not None and self.unit.is_equivalent(u.T):
            # Avoid JP2K images not having a norm due to UNIT8 data
            # This means they are not scaled correctly.
            if self.plotter.plot_settings.get('norm') is not None:
                # Magnetic field maps, not intensity maps
                self.plotter._set_symmetric_vmin_vmax()
        self._nickname = self.detector

    @property
    def waveunit(self):
        """
        The `~astropy.units.Unit` of the wavelength of this observation.

        Most HMI files seem to not have a parseable WAVEUNIT key so if it cannot be found
        we default to Angstrom
        """
        return super().waveunit or u.Angstrom

    @property
    def measurement(self):
        """
        Returns the measurement type.
        """
        return self.meta.get('content', '').split(" ")[0].lower()

    @property
    def observatory(self):
        """
        Returns the observatory.
        """
        return self.meta.get('telescop', '').split('/')[0]

    @property
    def reference_date(self):
        """
        The reference date for the coordinate system.

        DATE-OBS is derived from T_OBS by subtracting half the exposure time, so would not be a reference time.
        """
        return self._get_date('T_OBS') or super().reference_date

    def _set_reference_date(self, date):
        self.meta['T_OBS'] = parse_time(date).utc.isot

    @property
    def detector(self):
        return self.meta.get("detector", "HMI")

    @classmethod
    def is_datasource_for(cls, data, header, **kwargs):
        """Determines if header corresponds to an HMI image"""
        return (str(header.get('INSTRUME', '')).startswith('HMI') and
                not HMISynopticMap.is_datasource_for(data, header))


class HMISynopticMap(HMIMap):
    """
    SDO/HMI Synoptic Map.

    Synoptic maps are constructed from HMI 720s line-of-sight magnetograms
    collected over a 27-day solar rotation.

    See `~sunpy.map.sources.sdo.HMIMap` for information on the HMI instrument.

    Notes
    -----
    The sign of ``CDELT1`` in the header of (some) HMI synoptic maps is negative,
    but needs to be positive for the underlying data array in order to agree with
    HMI magnetograms as well as JSOC-hosted PNGs of the synoptic maps. Accordingly,
    we use the absolute value of ``CDELT1`` to force positivity.

    References
    ----------
    * `SDO Mission Page <https://sdo.gsfc.nasa.gov/>`__
    * `JSOC's HMI Synoptic Charts <http://jsoc.stanford.edu/HMI/LOS_Synoptic_charts.html>`__
    """

    def __init__(self, data, **kwargs):
        super().__init__(data, **kwargs)
        self.plotter.plot_settings['cmap'] = 'hmimag'
        self.plotter.plot_settings['norm'] = ImageNormalize(vmin=-1.5e3, vmax=1.5e3)

    @property
    def spatial_units(self):
        cunit1 = self.meta['cunit1']
        if cunit1 == 'Degree':
            cunit1 = 'deg'

        cunit2 = self.meta['cunit2']
        if cunit2 == 'Sine Latitude':
            cunit2 = 'deg'

        return SpatialPair(u.Unit(cunit1), u.Unit(cunit2))

    @property
    def scale(self):
        if self.meta['cunit2'] == 'Sine Latitude':
            # Since, this map uses the cylindrical equal-area (CEA) projection,
            # the spacing should be modified to 180/pi times the original value
            # Reference: Section 5.5, Thompson 2006
            return SpatialPair(np.abs(self.meta['cdelt1']) * self.spatial_units[0] / u.pixel,
                               180 / np.pi * self.meta['cdelt2'] * u.deg / u.pixel)

        return super().scale

    @property
    def date(self):
        """
        Image observation time.
        """
        return self._get_date('T_OBS') or super().date

    def _set_date(self, date):
        self.meta['T_OBS'] = parse_time(date).utc.isot

    @property
    def reference_date(self):
        """
        The reference date for the coordinate system.
        """
        return self._get_date('T_OBS') or super().reference_date

    def _set_reference_date(self, date):
        self.meta['T_OBS'] = parse_time(date).utc.isot

    @property
    def unit(self):
        unit_str = self.meta.get('bunit', None)
        if unit_str is None:
            return
        # Maxwells aren't in the IAU unit style manual and therefore not a valid FITS unit
        # The mapbase unit property forces this validation, so we must override it to prevent it.
        return u.Unit(unit_str)

    @classmethod
    def is_datasource_for(cls, data, header, **kwargs):
        """
        Determines if header corresponds to an HMI synoptic map.
        """
        return str(header.get('TELESCOP', '')).endswith('HMI') and 'carrington synoptic chart' in str(header.get('CONTENT', '')).lower()<|MERGE_RESOLUTION|>--- conflicted
+++ resolved
@@ -45,14 +45,9 @@
     * `wavelengths and temperature response reference <https://www.lmsal.com/sdodocs/doc/dcur/SDOD0060.zip/zip/entry/figures/aia_tel_resp.png>`__
     """
 
-<<<<<<< HEAD
     def __init__(self, data, **kwargs):
         super().__init__(data, **kwargs)
 
-=======
-    def __init__(self, data, header, **kwargs):
-        super().__init__(data, header, **kwargs)
->>>>>>> be9e197b
         # Fill in some missing info
         self._nickname = self.detector
         self.plotter.plot_settings['cmap'] = self._get_cmap_name()
