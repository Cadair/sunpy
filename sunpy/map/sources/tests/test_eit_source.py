"""
Test cases for SOHO EITMap subclass
"""
import pytest

import astropy.units as u

import sunpy.map
from sunpy.data.test import get_dummy_map_from_header, get_test_filepath
from sunpy.map.mixins.mapmeta import SpatialPair
from sunpy.map.sources.soho import EITMap
from sunpy.util.exceptions import SunpyMetadataWarning
from .helpers import _test_private_date_setters


@pytest.fixture()
def eit_map():
    """Creates an EITMap from a FITS file."""
    return sunpy.map.Map(get_test_filepath("EIT/efz20040301.000010_s.fits"))


def test_fitstoEIT(eit_map):
    """Tests the creation of EITMap using FITS."""
    assert isinstance(eit_map, EITMap)


def test_eitmap_coordinate_system(eit_map):
    assert eit_map.coordinate_system ==  SpatialPair(axis1='HPLN-TAN', axis2='HPLT-TAN')


def test_reference_date(eit_map):
    assert eit_map.reference_date.isot == "2004-03-01T00:00:10.515"


def test_date(eit_map):
    assert eit_map.date.isot == "2004-03-01T00:00:10.515"


def test_private_date_setters(eit_map):
    _test_private_date_setters(eit_map)


def test_is_datasource_for(eit_map):
    """Test the is_datasource_for method of EITMap.
    Note that header data to be provided as an argument
    can be a MetaDict object."""
    assert eit_map.is_datasource_for(eit_map.data, eit_map.meta)


def test_observatory(eit_map):
    """Tests the observatory property of the EITMap object."""
    assert eit_map.observatory == "SOHO"


def test_measurement(eit_map):
    """Tests the measurement property of the EITMap object."""
    assert eit_map.measurement.value in [195, 171]


def test_rsun(eit_map):
    """Tests the measurement property of the EITMap object."""
    assert u.allclose(eit_map.rsun_obs, 979.0701*u.arcsec)


def test_norm_clip(eit_map):
    # Tests that the default normalizer has clipping disabled
    assert not eit_map.plot_settings['norm'].clip


def test_wcs(eit_map):
    # Smoke test that WCS is valid and can transform from pixels to world coordinates
    eit_map.wcs.pixel_to_world(0*u.pix, 0*u.pix)


def test_old_eit_date():
<<<<<<< HEAD
    with pytest.warns(SunpyMetadataWarning, match="Missing metadata for observer"):
        eit_map = get_dummy_map_from_header(get_test_filepath("seit_00171_fd_19961211_1900.header"))
    assert eit_map.date.value == '1996-12-11T19:00:14.254'
=======
    eit_map = get_dummy_map_from_header(get_test_filepath("seit_00171_fd_19961211_1900.header"))
    assert eit_map.date.value == '1996-12-11T19:00:14.254'
    assert eit_map.reference_date.value == '1996-12-11T19:00:14.254'
>>>>>>> 9efa332e
<|MERGE_RESOLUTION|>--- conflicted
+++ resolved
@@ -73,12 +73,7 @@
 
 
 def test_old_eit_date():
-<<<<<<< HEAD
     with pytest.warns(SunpyMetadataWarning, match="Missing metadata for observer"):
         eit_map = get_dummy_map_from_header(get_test_filepath("seit_00171_fd_19961211_1900.header"))
     assert eit_map.date.value == '1996-12-11T19:00:14.254'
-=======
-    eit_map = get_dummy_map_from_header(get_test_filepath("seit_00171_fd_19961211_1900.header"))
-    assert eit_map.date.value == '1996-12-11T19:00:14.254'
-    assert eit_map.reference_date.value == '1996-12-11T19:00:14.254'
->>>>>>> 9efa332e
+    assert eit_map.reference_date.value == '1996-12-11T19:00:14.254'