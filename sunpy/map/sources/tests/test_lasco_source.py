--- conflicted
+++ resolved
@@ -10,12 +10,7 @@
 from sunpy.map import Map
 from sunpy.map.sources.soho import LASCOMap
 from sunpy.tests.helpers import skip_glymur
-<<<<<<< HEAD
-from sunpy.time import parse_time
-=======
-from sunpy.util.exceptions import SunpyMetadataWarning
 from .helpers import _test_private_date_setters
->>>>>>> dec278ca
 
 header_list = [
     "lasco_c2_25299383_s.header",
