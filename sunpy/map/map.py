"""
Map is a generic Map class from which all other Map classes inherit from.
"""
from __future__ import absolute_import

#pylint: disable=E1101,E1121,W0404,W0613
__authors__ = ["Keith Hughitt, Steven Christe"]
__email__ = "keith.hughitt@nasa.gov"

import os
from copy import copy
import warnings

import numpy as np
import matplotlib.pyplot as plt
import scipy.ndimage.interpolation
from matplotlib import patches
from matplotlib import colors
from matplotlib import cm
import pyfits

try:
    import sunpy.image.Crotate as Crotate
except ImportError:
    pass

import sunpy.wcs as wcs
from sunpy.util import toggle_pylab, to_signed
from sunpy.io import read_file, read_file_header
from sunpy.sun import constants
from sunpy.time import parse_time, is_time
from sunpy.image.rescale import reshape_image_to_4d_superpixel
from sunpy.image.rescale import resample as sunpy_image_resample
from sunpy.coords import rot_hpc

from sunpy.util.cond_dispatch import ConditionalDispatch
from sunpy.util.create import Parent

__all__ = ['Map']

"""
TODO (now an issue in https://github.com/sunpy/sunpy/issues/396)
----
* Automatically include Map docstring when displaying help for subclasses?

Questions
---------
* Should we use Helioviewer or VSO's data model? (e.g. map.meas, map.wavelength
or something else?)
* Should 'center' be renamed to 'offset' and crpix1 & 2 be used for 'center'?
"""

class Map(np.ndarray, Parent):
    """
    Map(data, header)

    A spatially-aware data array based on the SolarSoft Map object

    Parameters
    ----------
    data : numpy.ndarray, list
        A 2d list or ndarray containing the map data
    header : dict
        A dictionary of the original image header tags

    Attributes
    ----------
    original_header : dict
        Dictionary representation of the original FITS header
    carrington_longitude : str
        Carrington longitude (crln_obs)
    cmap : matplotlib.colors.Colormap
        A Matplotlib colormap to be applied to the data
    coordinate_system : dict
        Coordinate system used for x and y axes (ctype1/2)
    date : datetime
        Image observation time
    detector : str
        Detector name
    dsun : float
        The observer distance from the Sun.
    exptime : float
        Exposure time of the image in seconds.
    heliographic_latitude : float
        Heliographic latitude in degrees
    heliographic_longitude : float
        Heliographic longitude in degrees
    instrument : str
        Instrument name
    measurement : str, int
        Measurement name. In some instances this is the wavelength of image.
    name : str
        Human-readable description of map-type
    nickname : str
        An abbreviated human-readable description of the map-type; part of
        the Helioviewer data model
    observatory : str
        Observatory name
    reference_coordinate : float
        Reference point WCS axes in data units (crval1/2) 
    reference_pixel : float
        Reference point axes in pixels (crpix1/2)
    rsun_arcseconds : float
        Radius of the sun in arcseconds
    rsun_meters : float
        Radius of the sun in meters
    scale : dict
        Image scale along the x and y axes in units/pixel (cdelt1/2).
    units : dict
        Image coordinate units along the x and y axes (cunit1/2).

    Methods
    -------
    std()
        Return the standard deviation of the map data
    mean()
        Return the mean of the map data
    min()
        Return the minimum value of the map data
    max()
        Return the maximum value of the map data
    resample(dimension, method)
        Returns a new map that has been resampled up or down
    superpixel(dimension, method)
        Returns a new map consisting of superpixels formed from the
        original data.
    save()
        Save the map to a fits file.
    submap(range_a, range_b, units)
        Returns a submap of the map with the specified range
    plot()
        Return a matplotlib imageaxes instance, like plt.imshow()
    peek()
        Display a matplotlib plot to the screen
    draw_limb()
        Draw a line on the image where the solar limb is.
    draw_grid()
        Draw a lon/lat grid on a map plot.
    get_header()
        Returns the original header from when the map was first created.

    Examples
    --------
    >>> aia = sunpy.make_map(sunpy.AIA_171_IMAGE)
    >>> aia.T
    AIAMap([[ 0.3125,  1.    , -1.1875, ..., -0.625 ,  0.5625,  0.5   ],
    [-0.0625,  0.1875,  0.375 , ...,  0.0625,  0.0625, -0.125 ],
    [-0.125 , -0.8125, -0.5   , ..., -0.3125,  0.5625,  0.4375],
    ...,
    [ 0.625 ,  0.625 , -0.125 , ...,  0.125 , -0.0625,  0.6875],
    [-0.625 , -0.625 , -0.625 , ...,  0.125 , -0.0625,  0.6875],
    [ 0.    ,  0.    , -1.1875, ...,  0.125 ,  0.    ,  0.6875]])
    >>> aia.units['x']
    'arcsec'
    >>> aia.peek()

    See Also
    --------
    numpy.ndarray Parent class for the Map object

    References
    ----------
    | http://docs.scipy.org/doc/numpy/reference/arrays.classes.html
    | http://docs.scipy.org/doc/numpy/user/basics.subclassing.html
    | http://docs.scipy.org/doc/numpy/reference/ufuncs.html
    | http://www.scipy.org/Subclasses

    """
    _create = ConditionalDispatch.from_existing(Parent._create)
    create = classmethod(_create.wrapper())

    def __new__(cls, data, header):
        """Creates a new Map instance"""
        if isinstance(data, np.ndarray):
            obj = data.view(cls)
        elif isinstance(data, list):
            obj = np.asarray(data).view(cls)
        else:
            raise TypeError('Invalid input')

        return obj

    def __init__(self, data, header):
        self._original_header = header
        
        # Set naxis1 and naxis2 if not specified
        if header.get('naxis1') is None:
            header['naxis1'] = self.shape[1]
        if header.get('naxis2') is None:
            header['naxis2'] = self.shape[0]

        # Parse header and set map attributes
        for attr, value in list(self.get_properties(header).items()):
            setattr(self, attr, value)
        
        # Validate properties
        self._validate()
        
    @classmethod
    def get_properties(cls, header):
        """Parses a map header and determines default properties."""
        if is_time(header.get('date-obs',[])): # Hack! check FITS standard is a time
            date = header.get('date-obs')
            # Check commonly used but non-standard FITS keyword for observation time is a time
        elif is_time(header.get('date_obs',[])): # Horrible [] hack
            date = header.get('date_obs')
        else:
            date = None
        return {
            "cmap": cm.gray,  # @UndefinedVariable
            "date": parse_time(date) if date is not None else 'N/A',
            "detector": header.get('detector', ''),
            "dsun": header.get('dsun_obs', constants.au),
            "exposure_time": header.get('exptime', 0.),
            "instrument": header.get('instrume', ''),
            "measurement": header.get('wavelnth', ''),
            "observatory": header.get('telescop', ''),
            "name": header.get('telescop', '') + " " + 
                    str(header.get('wavelnth', '')),
            "nickname": header.get('detector', ''),
            "rsun_meters": header.get('rsun_ref', constants.radius),
            "rsun_arcseconds": header.get('rsun_obs', header.get('solar_r',
                               header.get('radius',
                               constants.average_angular_size))),
            "coordinate_system": {
                'x': header.get('ctype1', 'HPLN-TAN'),
                'y': header.get('ctype2', 'HPLT-TAN')
            },
            "carrington_longitude": header.get('crln_obs', 0.),
            "heliographic_latitude": header.get('hglt_obs', 
                                     header.get('crlt_obs',
                                     header.get('solar_b0', 0.))),
            "heliographic_longitude": header.get('hgln_obs', 0.),
            "reference_coordinate": {
                'x': header.get('crval1', 0.),
                'y': header.get('crval2', 0.),
            },
            "reference_pixel": {
                'x': header.get('crpix1', (header.get('naxis1') + 1) / 2.),
                'y': header.get('crpix2', (header.get('naxis2') + 1) / 2.)
            },
            "scale": {
                'x': header.get('cdelt1', 1.),
                'y': header.get('cdelt2', 1.),
            },
            "units": {
                'x': header.get('cunit1', 'arcsec'),
                'y': header.get('cunit2', 'arcsec')
            },
            "rotation_angle": {
                'x': header.get('crota1', 0.),
                'y': header.get('crota2', 0.)
            }
        }

    def __array_finalize__(self, obj):
        """Finishes instantiation of the new map object"""
        if obj is None:
            return

        if hasattr(obj, '_original_header'):
            properties = ['_original_header', 'cmap', 'date', 'detector', 'dsun',
                          'exposure_time', 'instrument', 'measurement', 'name',
                          'observatory', 'rsun_arcseconds', 'rsun_meters',
                          'scale', 'units', 'reference_coordinate',
                          'reference_pixel', 'coordinate_system',
                          'heliographic_latitude', 'heliographic_longitude',
                          'carrington_longitude','rotation_angle']

            for attr in properties:
                setattr(self, attr, getattr(obj, attr))

    def __array_wrap__(self, out_arr, context=None):
        """Returns a wrapped instance of a Map object"""
        return np.ndarray.__array_wrap__(self, out_arr, context)

    def __getitem__(self, key):
        """Overriding indexing operation to ensure that header is updated.  Note
        that the indexing follows the ndarray row-column order, which is
        reversed from calling Map.submap()"""
        if isinstance(key, tuple):
            # Used when asking for a 2D sub-array
            # The header will be updated
            if type(key[1]) is slice:
                x_range = [key[1].start, key[1].stop]
            else:
                x_range = [key[1], key[1]+1]

            if type(key[0]) is slice:
                y_range = [key[0].start, key[0].stop]
            else:
                y_range = [key[0], key[0]+1]

            return self.submap(x_range, y_range, units="pixels")
        else:
            # Typically used by np.ndarray.__repr__() due to indexing with [-1]
            # The header will not be updated properly!
            return np.ndarray.__getitem__(self, key)

    def __add__(self, other):
        """Add two maps. Currently does not take into account the alignment
        between the two maps."""
        result = np.ndarray.__add__(self, other)

        return result

    def __repr__(self):
        if not hasattr(self, 'observatory'):
            return np.ndarray.__repr__(self)

        return (
"""SunPy Map
---------
Observatory:\t %s
Instrument:\t %s
Detector:\t %s
Measurement:\t %s
Obs Date:\t %s
dt:\t\t %f
Dimension:\t [%d, %d] 
[dx, dy] =\t [%f, %f]
 
""" % (self.observatory, self.instrument, self.detector, self.measurement,
       self.date, self.exposure_time,
       self.shape[1], self.shape[0], self.scale['x'], self.scale['y']) 
     + np.ndarray.__repr__(self))

    def __sub__(self, other):
        """Subtract two maps. Currently does not take into account the
        alignment between the two maps.

        numpy dtype nums:
            1    int8
            2    uint8
            3    int16
            4    uint16
        """
        # if data is stored as unsigned, cast up (e.g. uint8 => int16)
        if self.dtype.kind == "u":
            self = self.astype(to_signed(self.dtype))
        if other.dtype.kind == "u":
            other = other.astype(to_signed(other.dtype))

        result = np.ndarray.__sub__(self, other)

        def norm():
            mean = result.mean()
            std = result.std()
            vmin = max(result.min(), mean - 6 * std)
            vmax = min(result.max(), mean + 6 * std)

            return colors.Normalize(vmin, vmax)

        result.norm = norm
        result.cmap = cm.gray  # @UndefinedVariable

        return result

    @property
    def xrange(self):
        """Return the X range of the image in arcsec from edge to edge."""
        xmin = self.center['x'] - self.shape[1] / 2. * self.scale['x']
        xmax = self.center['x'] + self.shape[1] / 2. * self.scale['x']
        return [xmin, xmax]

    @property
    def yrange(self):
        """Return the Y range of the image in arcsec from edge to edge."""
        ymin = self.center['y'] - self.shape[0] / 2. * self.scale['y']
        ymax = self.center['y'] + self.shape[0] / 2. * self.scale['y']
        return [ymin, ymax]
    
    @property
    def center(self):
        """Returns the offset between the center of the Sun and the center of 
        the map."""
        return {
            'x': wcs.get_center(self.shape[1], self.scale['x'], 
                                self.reference_pixel['x'], 
                                self.reference_coordinate['x']),
            'y': wcs.get_center(self.shape[0], self.scale['y'], 
                                self.reference_pixel['y'], 
                                self.reference_coordinate['y'])
        }

    def draw_limb(self, axes=None):
        """Draws a circle representing the solar limb 
        
            Parameters
            ----------
            axes: matplotlib.axes object or None
                Axes to plot limb on or None to use current axes.
        
            Returns
            -------
            matplotlib.axes object
        """
        
        if not axes:
            axes = plt.gca()
        
        circ = patches.Circle([0, 0],
                                  radius=self.rsun_arcseconds, fill=False,
                                  color='white',zorder=100)
        axes.add_artist(circ)
        
        return axes

    def draw_grid(self, axes=None, grid_spacing=20):
        """Draws a grid over the surface of the Sun
        
        Parameters
        ----------
        axes: matplotlib.axes object or None
        Axes to plot limb on or None to use current axes.
        
        grid_spacing: float
            Spacing (in degrees) for longitude and latitude grid.
        
        Returns
        -------
        matplotlib.axes object
        """

        if not axes:
            axes = plt.gca()

        x, y = self.pixel_to_data()
        dsun = self.dsun

        b0 = self.heliographic_latitude
        l0 = self.heliographic_longitude
        units = [self.units.get('x'), self.units.get('y')]

        #TODO: This function could be optimized. Does not need to convert the entire image
        # coordinates
        lon_self, lat_self = wcs.convert_hpc_hg(x, y, b0_deg=b0, l0_deg=l0, dsun_meters=dsun, angle_units=units[0])
        # define the number of points for each latitude or longitude line
        num_points = 20
        
        #TODO: The following code is ugly. Fix it.
        lon_range = [lon_self.min(), lon_self.max()]
        lat_range = [lat_self.min(), lat_self.max()]
        if np.isfinite(lon_range[0]) == False: 
            lon_range[0] = -90 + self.heliographic_longitude
        if np.isfinite(lon_range[1]) == False: 
            lon_range[1] = 90 + self.heliographic_longitude
        if np.isfinite(lat_range[0]) == False: 
            lat_range[0] = -90 + self.heliographic_latitude
        if np.isfinite(lat_range[1]) == False: 
            lat_range[1] = 90 + self.heliographic_latitude

        hg_longitude_deg = np.linspace(lon_range[0], lon_range[1], num=num_points)
        hg_latitude_deg = np.arange(lat_range[0], lat_range[1]+grid_spacing, grid_spacing)

        # draw the latitude lines
        for lat in hg_latitude_deg:
            hg_latitude_deg_mesh, hg_longitude_deg_mesh = np.meshgrid(
                lat * np.ones(num_points), hg_longitude_deg)
            x, y = wcs.convert_hg_hpc(hg_longitude_deg_mesh, hg_latitude_deg_mesh, 
                                      b0_deg=self.heliographic_latitude,
                                      l0_deg=self.heliographic_longitude,
                                      dsun_meters = self.dsun, angle_units='arcsec')
            axes.plot(x, y, color='white', linestyle='dotted',zorder=100)
            
        hg_longitude_deg = np.arange(lon_range[0], lon_range[1]+grid_spacing, grid_spacing)
        hg_latitude_deg = np.linspace(lat_range[0], lat_range[1], num=num_points)

        # draw the longitude lines
        for lon in hg_longitude_deg:
            hg_longitude_deg_mesh, hg_latitude_deg_mesh = np.meshgrid(
                lon * np.ones(num_points), hg_latitude_deg)
            x, y = wcs.convert_hg_hpc(hg_longitude_deg_mesh, hg_latitude_deg_mesh, 
                                      b0_deg=self.heliographic_latitude,
                                      l0_deg=self.heliographic_longitude,
                                      dsun_meters = self.dsun, angle_units='arcsec')
            axes.plot(x, y, color='white', linestyle='dotted',zorder=100)
            
        axes.set_ylim(self.yrange)
        axes.set_xlim(self.xrange)

        return axes

    def _validate(self):
        """Validates the meta-information associated with a Map.

        This function includes very basic validation checks which apply to
        all of the kinds of files that SunPy can read. Datasource-specific
        validation should be handled in the relevant file in the
        sunpy.map.sources package."""
        if (self.dsun <= 0 or self.dsun >= 40 * constants.au):
            raise InvalidHeaderInformation("Invalid value for DSUN")

    def std(self, *args, **kwargs):
        """overide np.ndarray.std()"""
        return np.array(self, copy=False, subok=False).std(*args, **kwargs)
    
    def mean(self, *args, **kwargs):
        """overide np.ndarray.mean()"""
        return np.array(self, copy=False, subok=False).mean(*args, **kwargs)
    
    def min(self, *args, **kwargs):
        """overide np.ndarray.min()"""
        return np.array(self, copy=False, subok=False).min(*args, **kwargs)
        
    def max(self, *args, **kwargs):
        """overide np.ndarray.max()"""
        return np.array(self, copy=False, subok=False).max(*args, **kwargs)

    def data_to_pixel(self, value, dim):
        """Convert pixel-center data coordinates to pixel values"""
        #TODO: This function should be renamed. It is confusing as data
        # coordinates are in something like arcsec but this function just changes how you
        # count pixels
        if dim not in ['x', 'y']:
            raise ValueError("Invalid dimension. Must be one of 'x' or 'y'.")

        size = self.shape[dim == 'x']  # 1 if dim == 'x', 0 if dim == 'y'.

        return (value - self.center[dim]) / self.scale[dim] + ((size - 1) / 2.)

    def pixel_to_data(self, x=None, y=None):
        """Convert from pixel coordinates to data coordinates (e.g. arcsec)"""
        width = self.shape[1]
        height = self.shape[0]

        if (x is not None) & (x > width-1):
            raise ValueError("X pixel value larger than image width (%s)." % width)
        if (x is not None) & (y > height-1):
            raise ValueError("Y pixel value larger than image height (%s)." % height)
        if (x is not None) & (x < 0):
            raise ValueError("X pixel value cannot be less than 0.")
        if (x is not None) & (y < 0):
            raise ValueError("Y pixel value cannot be less than 0.")

        scale = np.array([self.scale.get('x'), self.scale.get('y')])
        crpix = np.array([self.reference_pixel.get('x'), self.reference_pixel.get('y')])
        crval = np.array([self.reference_coordinate.get('x'), self.reference_coordinate.get('y')])
        coordinate_system = [self.coordinate_system.get('x'), self.coordinate_system.get('y')]
<<<<<<< HEAD
        x, y = wcs.convert_pixel_to_data(width, height, scale[0], scale[1], crpix[0], crpix[1], crval[0], crval[1], coordinate_system[0], x = x, y = y)
=======
        x,y = wcs.convert_pixel_to_data(self.shape, scale, crpix, crval, x = x, y = y)
>>>>>>> 47687dac

        return x, y

    def get_header(self, original=False):
        """Returns an updated MapHeader instance"""
        header = self._original_header.copy()
        
        # If requested, return original header as-is
        if original:
            return header
        
        # Bit-depth
        #
        #   8    Character or unsigned binary integer
        #  16    16-bit twos-complement binary integer
        #  32    32-bit twos-complement binary integer
        # -32    IEEE single precision floating point
        # -64    IEEE double precision floating point
        #
        if not header.has_key('bitpix'):
            bitdepth = 8 * self.dtype.itemsize
            
            if self.dtype.kind == "f":
                bitdepth = - bitdepth
                
            header['bitpix'] = bitdepth

        # naxis
        header['naxis'] = self.ndim
        header['naxis1'] = self.shape[1]
        header['naxis2'] = self.shape[0]

        # dsun
        if header.has_key('dsun_obs'):
            header['dsun_obs'] = self.dsun

        # rsun_obs
        if header.has_key('rsun_obs'):
            header['rsun_obs'] = self.rsun_arcseconds
        elif header.has_key('solar_r'):
            header['solar_r'] = self.rsun_arcseconds
        elif header.has_key('radius'):
            header['radius'] = self.rsun_arcseconds

        # cdelt
        header['cdelt1'] = self.scale['x']
        header['cdelt2'] = self.scale['y']

        # crpix
        header['crval1'] = self.reference_coordinate['x']
        header['crval2'] = self.reference_coordinate['y']

        # crval
        header['crpix1'] = self.reference_pixel['x']
        header['crpix2'] = self.reference_pixel['y']

        return header

    def resample(self, dimensions, method='linear', **kwargs):
        """Returns a new Map that has been resampled up or down

        Arbitrary resampling of the Map to new dimension sizes.

        Uses the same parameters and creates the same co-ordinate lookup points
        as IDL''s congrid routine, which apparently originally came from a
        VAX/VMS routine of the same name.

        Parameters
        ----------
        dimensions : tuple
            Dimensions that new Map should have.
            Note: the first argument corresponds to the 'x' axis and the second
            argument corresponds to the 'y' axis.
        method : {'neighbor' | 'nearest' | 'linear' | 'spline'}
            Method to use for resampling interpolation.
                * neighbor - Closest value from original data
                * nearest and linear - Uses n x 1-D interpolations using
                  scipy.interpolate.interp1d
                * spline - Uses ndimage.map_coordinates

        Returns
        -------
        out : Map
            A new Map which has been resampled to the desired dimensions.

        References
        ----------
        | http://www.scipy.org/Cookbook/Rebinning (Original source, 2011/11/19)
        """

        # Note: because the underlying ndarray is transposed in sense when
        #   compared to the Map, the ndarray is transposed, resampled, then
        #   transposed back
        # Note: "center" defaults to True in this function because data
        #   coordinates in a Map are at pixel centers

        # Make a copy of the original data and perform resample
        data = sunpy_image_resample(np.asarray(self).copy().T, dimensions,
                                    method, center=True)

        # Update image scale and number of pixels
        header = self._original_header.copy()

        # Note that 'x' and 'y' correspond to 1 and 0 in self.shape,
        # respectively
        scale_factor_x = (float(self.shape[1]) / dimensions[0])
        scale_factor_y = (float(self.shape[0]) / dimensions[1])

        # Create new map instance
        new_map = self.__class__(data.T, header)

        # Update metadata
        new_map.scale['x'] *= scale_factor_x
        new_map.scale['y'] *= scale_factor_y
        new_map.reference_pixel['x'] = (dimensions[0] + 1) / 2.
        new_map.reference_pixel['y'] = (dimensions[1] + 1) / 2.
        new_map.reference_coordinate['x'] = self.center['x']
        new_map.reference_coordinate['y'] = self.center['y']

        return new_map

    def superpixel(self, dimensions, method='sum'):
        """Returns a new map consisting of superpixels formed from the
        original data.  Useful for increasing signal to noise ratio in images.

        Parameters
        ----------
        dimensions : tuple
            One superpixel in the new map is equal to (dimension[0],
            dimension[1]) pixels of the original map
            Note: the first argument corresponds to the 'x' axis and the second
            argument corresponds to the 'y' axis.
        method : {'sum' | 'average'}
            What each superpixel represents compared to the original data
                * sum - add up the original data
                * average - average the sum over the number of original pixels

        Returns
        -------
        out : Map
            A new Map which has superpixels of the required size.

        References
        ----------
        | http://mail.scipy.org/pipermail/numpy-discussion/2010-July/051760.html
        """

        # Note: because the underlying ndarray is transposed in sense when
        #   compared to the Map, the ndarray is transposed, resampled, then
        #   transposed back
        # Note: "center" defaults to True in this function because data
        #   coordinates in a Map are at pixel centers

        # Make a copy of the original data and perform reshaping
        reshaped = reshape_image_to_4d_superpixel(np.asarray(self).copy().T,
                                                  dimensions)
        if method == 'sum':
            data = reshaped.sum(axis=3).sum(axis=1)
        elif method == 'average':
            data = ((reshaped.sum(axis=3).sum(axis=1)) /
                    np.float32(dimensions[0] * dimensions[1]))

        #data = resample(np.asarray(self).copy().T, dimensions,
        #                method, center=True)

        # Update image scale and number of pixels
        header = self._original_header.copy()

        # Note that 'x' and 'y' correspond to 1 and 0 in self.shape,
        # respectively
        new_nx = self.shape[1] / dimensions[0]
        new_ny = self.shape[0] / dimensions[1]

        # Create new map instance
        new_map = self.__class__(data.T, header)

        # Update metadata
        new_map.scale['x'] = dimensions[0] * self.scale['x']
        new_map.scale['y'] = dimensions[1] * self.scale['y']
        new_map.reference_pixel['x'] = (new_nx + 1) / 2.
        new_map.reference_pixel['y'] = (new_ny + 1) / 2.
        new_map.reference_coordinate['x'] = self.center['x']
        new_map.reference_coordinate['y'] = self.center['y']

        return new_map

    def rotate(self, angle, scale=1.0, rotation_centre=None, recentre=True,
               missing=0.0, interpolation='bicubic', interp_param=-0.5):
        """Returns a new rotated, rescaled and shifted map.

        Parameters
        ---------
        angle: float
           The angle to rotate the image by (radians)
        scale: float
           A scale factor for the image, default is no scaling
        rotation_centre: tuple
           The point in the image to rotate around (Axis of rotation).
           Default: Centre of the array
        recentre: bool, or array-like
           Move the centroid (axis of rotation) to the centre of the array
           or recentre coords.
           Default: True, recentre to the centre of the array.
        missing: float
           The numerical value to fill any missing points after rotation.
           Default: 0.0
        interpolation: {'nearest' | 'bilinear' | 'spline' | 'bicubic'}
            Interpolation method to use in the transform.
            Spline uses the
            scipy.ndimage.interpolation.affline_transform routine.
            nearest, bilinear and bicubic all replicate the IDL rot() function.
            Default: 'bicubic'
        interp_par: Int or Float
            Optional parameter for controlling the interpolation.
            Spline interpolation requires an integer value between 1 and 5 for
            the degree of the spline fit.
            Default: 3
            BiCubic interpolation requires a flaot value between -1 and 0.
            Default: 0.5
            Other interpolation options ingore the argument.

        Returns
        -------
        New rotated, rescaled, translated map

        Notes
        -----
        Apart from interpolation='spline' all other options use a compiled
        C-API extension. If for some reason this is not compiled correctly this
        routine will fall back upon the scipy implementation of order = 3.
        For more infomation see:
            http://sunpy.readthedocs.org/en/latest/guide/troubleshooting.html#crotate-warning
        """

        #Interpolation parameter Sanity
        assert interpolation in ['nearest', 'spline', 'bilinear', 'bicubic']
        #Set defaults based on interpolation
        if interp_param is None:
            if interpolation is 'spline':
                interp_param = 3
            elif interpolation is 'bicubic':
                interp_param = 0.5
            else:
                interp_param = 0  # Default value for nearest or bilinear

        #Make sure recenter is a vector with shape (2,1)
        if not isinstance(recentre, bool):
            recentre = np.array(recentre).reshape(2,1)

        #Define Size and centre of array
        centre = (np.array(self.shape)-1)/2.0

        #If rotation_centre is not set (None or False),
        #set rotation_centre to the centre of the image.
        if rotation_centre is None:
            rotation_centre = centre 
        else:
            #Else check rotation_centre is a vector with shape (2,1)
            rotation_centre = np.array(rotation_centre).reshape(2, 1)

        #Recentre to the rotation_centre if recentre is True
        if isinstance(recentre, bool):
            #if rentre is False then this will be (0,0)
            shift = np.array(rotation_centre) - np.array(centre)
        else:
            #Recentre to recentre vector otherwise
            shift = np.array(recentre) - np.array(centre)
        
        image = np.asarray(self).copy()
    
        #Calulate the parameters for the affine_transform
        c = np.cos(angle)
        s = np.sin(angle)
        mati = np.array([[c, s],[-s, c]]) / scale  # res->orig
        centre = np.array([centre]).transpose()  # the centre of rotn
        shift = np.array([shift]).transpose()    # the shift
        kpos = centre - np.dot(mati, (centre + shift))  
        # kpos and mati are the two transform constants, kpos is a 2x2 array
        rsmat, offs =  mati, np.squeeze((kpos[0,0], kpos[1,0]))
        
        if interpolation == 'spline':
            # This is the scipy call
            data = scipy.ndimage.interpolation.affine_transform(image, rsmat,
                           offset=offs, order=interp_param, mode='constant',
                           cval=missing)
        else:
            #Use C extension Package
            if not 'Crotate' in globals():
                warnings.warn(""""The C extension sunpy.image.Crotate is not 
installed, falling back to the interpolation='spline' of order=3""" ,Warning)
                data = scipy.ndimage.interpolation.affine_transform(image, rsmat,
                           offset=offs, order=3, mode='constant',
                           cval=missing)
            #Set up call parameters depending on interp type.
            if interpolation == 'nearest':
                interp_type = Crotate.NEAREST
            elif interpolation == 'bilinear':
                interp_type = Crotate.BILINEAR
            elif interpolation == 'bicubic':
                interp_type = Crotate.BICUBIC
            #Make call to extension
            data = Crotate.affine_transform(image, 
                                      rsmat, offset=offs, 
                                      kernel=interp_type, cubic=interp_param,
                                      mode='constant', cval=missing)
            
        #Return a new map
        #Copy Header
        header = self._original_header.copy()
        # Create new map instance
        new_map = self.__class__(data, header)
        
        return new_map
    
    def save(self, filepath):
        """Saves the SunPy Map object to a file.
        
        Currently SunPy can only save files in the FITS format. In the future
        support will be added for saving to other formats.
        
        Parameters
        ----------
        filepath : string
            Location to save file to.
        """
        pyfits_header = self.get_header().as_pyfits_header()
        hdu = pyfits.PrimaryHDU(self, header=pyfits_header)
        hdulist = pyfits.HDUList([hdu])
        hdulist.writeto(os.path.expanduser(filepath))        

    def submap(self, range_a, range_b, units="data"):
        """Returns a submap of the map with the specified range

        Parameters
        ----------
        range_a : list
            The range of the Map to select across either the x axis.
        range_b : list
            The range of the Map to select across either the y axis.
        units : {'data' | 'pixels'}, optional
            The units for the supplied ranges.

        Returns
        -------
        out : Map
            A new map instance is returned representing to specified sub-region

        Examples
        --------
        >>> aia.submap([-5,5],[-5,5])
        AIAMap([[ 341.3125,  266.5   ,  329.375 ,  330.5625,  298.875 ],
        [ 347.1875,  273.4375,  247.4375,  303.5   ,  305.3125],
        [ 322.8125,  302.3125,  298.125 ,  299.    ,  261.5   ],
        [ 334.875 ,  289.75  ,  269.25  ,  256.375 ,  242.3125],
        [ 273.125 ,  241.75  ,  248.8125,  263.0625,  249.0625]])

        >>> aia.submap([0,5],[0,5], units='pixels')
        AIAMap([[ 0.3125, -0.0625, -0.125 ,  0.    , -0.375 ],
        [ 1.    ,  0.1875, -0.8125,  0.125 ,  0.3125],
        [-1.1875,  0.375 , -0.5   ,  0.25  , -0.4375],
        [-0.6875, -0.3125,  0.8125,  0.0625,  0.1875],
        [-0.875 ,  0.25  ,  0.1875,  0.    , -0.6875]])
        """
        if units is "data":
            # Check edges (e.g. [:512,..] or [:,...])
            if range_a[0] is None:
                range_a[0] = self.xrange[0]
            if range_a[1] is None:
                range_a[1] = self.xrange[1]
            if range_b[0] is None:
                range_b[0] = self.yrange[0]
            if range_b[1] is None:
                range_b[1] = self.yrange[1]

            #x_pixels = [self.data_to_pixel(elem, 'x') for elem in range_a]
            x_pixels = [np.ceil(self.data_to_pixel(range_a[0], 'x')),
                        np.floor(self.data_to_pixel(range_a[1], 'x')) + 1]
            #y_pixels = [self.data_to_pixel(elem, 'y') for elem in range_b]
            y_pixels = [np.ceil(self.data_to_pixel(range_b[0], 'y')),
                        np.floor(self.data_to_pixel(range_b[1], 'y')) + 1]
        elif units is "pixels":
            # Check edges
            if range_a[0] is None:
                range_a[0] = 0
            if range_a[1] is None:
                range_a[1] = self.shape[1]
            if range_b[0] is None:
                range_b[0] = 0
            if range_b[1] is None:
                range_b[1] = self.shape[0]
                
            x_pixels = range_a
            y_pixels = range_b
        else:
            raise ValueError(
                "Invalid unit. Must be one of 'data' or 'pixels'")

        # Make a copy of the header with updated centering information
        header = self._original_header.copy()
        
        # Get ndarray representation of submap
        data = np.asarray(self)[y_pixels[0]:y_pixels[1],
                                x_pixels[0]:x_pixels[1]]

        # Instantiate new instance and update metadata
        new_map = self.__class__(data.copy(), header)
        new_map.reference_pixel['x'] = self.reference_pixel['x'] - x_pixels[0]
        new_map.reference_pixel['y'] = self.reference_pixel['y'] - y_pixels[0]

        return new_map

    @toggle_pylab
    def plot(self, gamma=None, annotate=True, axes=None,
             **imshow_args):
        """ Plots the map object using matplotlib, in a method equivalent
        to plt.imshow() using nearest neighbour interpolation.

        Parameters
        ----------
        gamma : float
            Gamma value to use for the color map

        annotate : bool
            If true, the data is plotted at it's natural scale; with
            title and axis labels.

        axes: matplotlib.axes object or None
            If provided the image will be plotted on the given axes. Else the
            current matplotlib axes will be used.

        **imshow_args : dict
            Any additional imshow arguments that should be used
            when plotting the image.

        Examples
        --------
        #Simple Plot with color bar
        plt.figure()
        aiamap.plot()
        plt.colorbar()

        #Add a limb line and grid
        aia.plot()
        aia.draw_limb()
        aia.draw_grid()
        """

        #Get current axes
        if not axes:
            axes = plt.gca()

        # Normal plot
        if annotate:
            axes.set_title("%s %s" % (self.name, self.date))

            # x-axis label
            if self.coordinate_system['x'] == 'HG':
                xlabel = 'Longitude [%s]' % self.units['x']
            else:
                xlabel = 'X-position [%s]' % self.units['x']

            # y-axis label
            if self.coordinate_system['y'] == 'HG':
                ylabel = 'Latitude [%s]' % self.units['y']
            else:
                ylabel = 'Y-position [%s]' % self.units['y']

            axes.set_xlabel(xlabel)
            axes.set_ylabel(ylabel)

        # Determine extent
        extent = self.xrange + self.yrange

        cmap = copy(self.cmap)
        if gamma is not None:
            cmap.set_gamma(gamma)

            #make imshow kwargs a dict

        kwargs = {'origin': 'lower',
                  'cmap': cmap,
                  'norm': self.norm(),
                  'extent': extent,
                  'interpolation': 'nearest'}
        kwargs.update(imshow_args)

        ret = axes.imshow(self, **kwargs)

        #Set current image (makes colorbar work)
        plt.sci(ret)
        return ret

    @toggle_pylab
<<<<<<< HEAD
    def peek(self, draw_limb=True, draw_grid=False, gamma=None,
                   colorbar=True, basic_plot=False, fevent=None,
                   **matplot_args):
=======
    def peek(self, draw_limb=False, draw_grid=False, gamma=None,
                   colorbar=True, basic_plot=False, **matplot_args):
>>>>>>> 47687dac
        """Displays the map in a new figure

        Parameters
        ----------
        draw_limb : bool
            Whether the solar limb should be plotted.
        draw_grid : bool or number
            Whether solar meridians and parallels are plotted. If float then
            sets degree difference between parallels and meridians.
        gamma : float
            Gamma value to use for the color map
        colorbar : bool
            Whether to display a colorbar next to the plot
        basic_plot : bool
            If true, the data is plotted by itself at it's natural scale; no
            title, labels, or axes are shown.
        fevent: list
            A list of HEK feature and event objects.  Features and events whose
            start end end times envelope the time of the map will be plotted
            to in the map. Features and events will be rotated using solar
            differential rotation to the time of the map.
        **matplot_args : dict
            Matplotlib Any additional imshow arguments that should be used
            when plotting the image.

        Examples
        --------
        #Add all the flares that overlap with the map time
        from sunpy.net import hek
        client = hek.HEKClient()
        res = client.query(hek.attrs.Time('2011-09-22T09:00:00',
                                          '2011-09-22T11:00:00'), hek.attrs.FL)
        aia.plot(fevent=res)
        """

        # Create a figure and add title and axes
        figure = plt.figure(frameon=not basic_plot)

        # Basic plot
        if basic_plot:
            axes = plt.Axes(figure, [0., 0., 1., 1.])
            axes.set_axis_off()
            figure.add_axes(axes)
            matplot_args.update({'annotate': False})

        # Normal plot
        else:
            axes = figure.gca()

        im = self.plot(axes=axes, **matplot_args)

        if colorbar and not basic_plot:
            figure.colorbar(im)

        if draw_limb:
            self.draw_limb(axes=axes)
<<<<<<< HEAD

=======
            
>>>>>>> 47687dac
        if isinstance(draw_grid, bool):
            if draw_grid:
                self.draw_grid(axes=axes)
        elif isinstance(draw_grid, (int, long, float)):
            self.draw_grid(axes=axes, grid_spacing=draw_grid)
        else:
            raise TypeError("draw_grid should be bool, int, long or float")

        figure.show()

        return figure

    def norm(self):
        """Default normalization method. Not yet implemented."""
        return None

    @classmethod
    def parse_file(cls, filepath):
        """Reads in a map file and returns a header and data array"""
        return read_file(filepath)

    @classmethod
    def read(cls, filepath):
        """Map class factory

        Attempts to determine the type of data associated with input and
        returns an instance of either the generic Map class or a subclass
        of Map such as AIAMap, EUVIMap, etc.

        Parameters
        ----------
        filepath : string
            Path to a valid FITS or JPEG 2000 file of a type supported by SunPy

        Returns
        -------
        out : Map
            Returns a Map instance for the particular type of data loaded.
        """
        data, header = cls.parse_file(filepath)

        if cls.__name__ is not "Map":
            return cls(data, header)

        for cls in Map.__subclasses__():
            if cls.is_datasource_for(header):
                return cls(data, header)
        
        return Map(data, header)

    @classmethod
    def read_header(cls, filepath):
        """Attempts to detect the datasource type and returns meta-information
        for that particular datasource."""
        header = read_file_header(filepath)

        for cls in Map.__subclasses__():
            if cls.is_datasource_for(header):
                properties = cls.get_properties(header)
                properties['header'] = header
                
                return properties

class InvalidHeaderInformation(ValueError):
    """Exception to raise when an invalid header tag value is encountered for a
    FITS/JPEG 2000 file."""
    pass

Map.create.im_func.__doc__ = Map._create.generate_docs()<|MERGE_RESOLUTION|>--- conflicted
+++ resolved
@@ -69,6 +69,10 @@
         Dictionary representation of the original FITS header
     carrington_longitude : str
         Carrington longitude (crln_obs)
+    center : dict
+        X and Y coordinate of the center of the map in units.
+        Usually represents the offset between the center of the Sun and the
+        center of the map.
     cmap : matplotlib.colors.Colormap
         A Matplotlib colormap to be applied to the data
     coordinate_system : dict
@@ -131,7 +135,7 @@
     plot()
         Return a matplotlib imageaxes instance, like plt.imshow()
     peek()
-        Display a matplotlib plot to the screen
+        Display a matplotlib plot to the screen 
     draw_limb()
         Draw a line on the image where the solar limb is.
     draw_grid()
@@ -426,6 +430,7 @@
             axes = plt.gca()
 
         x, y = self.pixel_to_data()
+        rsun = self.rsun_meters
         dsun = self.dsun
 
         b0 = self.heliographic_latitude
@@ -537,11 +542,7 @@
         crpix = np.array([self.reference_pixel.get('x'), self.reference_pixel.get('y')])
         crval = np.array([self.reference_coordinate.get('x'), self.reference_coordinate.get('y')])
         coordinate_system = [self.coordinate_system.get('x'), self.coordinate_system.get('y')]
-<<<<<<< HEAD
-        x, y = wcs.convert_pixel_to_data(width, height, scale[0], scale[1], crpix[0], crpix[1], crval[0], crval[1], coordinate_system[0], x = x, y = y)
-=======
         x,y = wcs.convert_pixel_to_data(self.shape, scale, crpix, crval, x = x, y = y)
->>>>>>> 47687dac
 
         return x, y
 
@@ -1035,14 +1036,9 @@
         return ret
 
     @toggle_pylab
-<<<<<<< HEAD
     def peek(self, draw_limb=True, draw_grid=False, gamma=None,
                    colorbar=True, basic_plot=False, fevent=None,
                    **matplot_args):
-=======
-    def peek(self, draw_limb=False, draw_grid=False, gamma=None,
-                   colorbar=True, basic_plot=False, **matplot_args):
->>>>>>> 47687dac
         """Displays the map in a new figure
 
         Parameters
@@ -1099,11 +1095,7 @@
 
         if draw_limb:
             self.draw_limb(axes=axes)
-<<<<<<< HEAD
-
-=======
-            
->>>>>>> 47687dac
+
         if isinstance(draw_grid, bool):
             if draw_grid:
                 self.draw_grid(axes=axes)
